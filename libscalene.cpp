--- conflicted
+++ resolved
@@ -41,19 +41,7 @@
 
 // This is a hack to have a long-living buffer
 // to put init filename in
-<<<<<<< HEAD
-=======
-char init_file[SampleFile::MAX_BUFSIZE];
-char *init_with_pid() {
-  stprintf::stprintf(init_file, "/tmp/initializer-@", getpid());
-  // creates the file and then closes it
-  return init_file;
-  int fd = open(init_file, O_CREAT | O_RDWR, S_IRUSR | S_IWUSR);
-  close(fd);
-  return init_file;
-}
-char *SampleFile::initializer = init_with_pid();
->>>>>>> c6a946eb
+
 class InitializeMe {
  public:
   InitializeMe() {
