"""Scalene: a scripting-language aware profiler for Python.

    https://github.com/plasma-umass/scalene

    See the paper "docs/scalene-paper.pdf" in this repository for technical
    details on an earlier version of Scalene's design; note that a
    number of these details have changed.

    by Emery Berger
    https://emeryberger.com

    usage: scalene test/testme.py
    usage help: scalene --help

"""
import argparse
import atexit
import builtins
import contextlib
import functools
import gc
import inspect
import json
import math
import multiprocessing
import pathlib
import os
import random
import re
import resource
import signal
import stat
import sys
import tempfile
import threading
import time
import traceback

from collections import defaultdict
from functools import lru_cache
from signal import Handlers, Signals
from types import FrameType
from typing import (
    Any,
    Callable,
    Dict,
    List,
    Optional,
    Set,
    Tuple,
    Union,
    cast,
)

from scalene.scalene_arguments import ScaleneArguments
from scalene.scalene_funcutils import ScaleneFuncUtils
from scalene.scalene_json import ScaleneJSON
from scalene.scalene_mapfile import ScaleneMapFile
from scalene.scalene_statistics import (
    Address,
    ByteCodeIndex,
    Filename,
    LineNumber,
    ScaleneStatistics,
)
from scalene.scalene_output import ScaleneOutput
from scalene.scalene_preload import ScalenePreload
from scalene.scalene_signals import ScaleneSignals
from scalene.scalene_gpu import ScaleneGPU
from scalene.scalene_parseargs import ScaleneParseArgs, StopJupyterExecution
from scalene.scalene_sigqueue import ScaleneSigQueue


def require_python(version: Tuple[int, int]) -> None:
    assert (
        sys.version_info >= version
    ), f"Scalene requires Python version {version[0]}.{version[1]} or above."


require_python((3, 7) if sys.platform != "win32" else (3, 8))


# Scalene fully supports Unix-like operating systems; in
# particular, Linux, Mac OS X, and WSL 2 (Windows Subsystem for Linux 2 = Ubuntu).
# It also has partial support for Windows.

# Install our profile decorator.


def scalene_redirect_profile(func: Any) -> Any:
    return Scalene.profile(func)


builtins.profile = scalene_redirect_profile  # type: ignore


def start() -> None:
    Scalene.start()


def stop() -> None:
    Scalene.stop()


class Scalene:
    """The Scalene profiler itself."""

    # Debugging flag, for internal use only.
    __debug: bool = False
    # Whether the current profiler is a child
    __is_child = -1
    # the pid of the primary profiler
    __parent_pid = -1
<<<<<<< HEAD

    __last_profiled = (Filename("NADA"),
                       LineNumber(0),
                       ByteCodeIndex(0))
    __last_profiled_invalidated = False
=======
    __initialized: bool = False
    __last_profiled: Tuple[Filename, LineNumber] = (
        Filename("NADA"),
        LineNumber(0),
    )
    __last_profiled_invalidated: bool = False
>>>>>>> dbde120c

    # Support for @profile
    # decorated files
    __files_to_profile: Dict[Filename, bool] = defaultdict(bool)
    # decorated functions
    __functions_to_profile: Dict[Filename, Dict[Any, bool]] = defaultdict(
        lambda: {}
    )

    # Cache the original thread join function, which we replace with our own version.
    __original_thread_join = threading.Thread.join

    # As above; we'll cache the original thread and replace it.
    __original_lock = threading.Lock

    __args = ScaleneArguments()
    __signals = ScaleneSignals()
    __stats = ScaleneStatistics()
    __output = ScaleneOutput()
    __json = ScaleneJSON()
    __gpu = ScaleneGPU()

    __output.gpu = __gpu.has_gpu()
    __json.gpu = __gpu.has_gpu()

    @staticmethod
    def get_original_lock() -> threading.Lock:
        return Scalene.__original_lock()

    # Likely names for the Python interpreter.
    __all_python_names = [
        os.path.basename(sys.executable),
        os.path.basename(sys.executable) + str(sys.version_info.major),
        os.path.basename(sys.executable)
        + str(sys.version_info.major)
        + "."
        + str(sys.version_info.minor),
    ]

    # last num seconds between interrupts for CPU sampling.
    __last_cpu_sampling_rate: float = 0

    # when did we last receive a signal?
    __last_signal_time_virtual: float = 0
    __last_signal_time_wallclock: float = 0
    __last_signal_time_sys: float = 0
    __last_signal_time_user: float = 0

    # path for the program being profiled
    __program_path: str = ""
    # temporary directory to hold aliases to Python

    __python_alias_dir: pathlib.Path

    # Profile output parameters

    # when we output the next profile
    __next_output_time: float = float("inf")
    # pid for tracking child processes
    __pid: int = 0

    __malloc_mapfile: ScaleneMapFile
    __memcpy_mapfile: ScaleneMapFile

    # Program-specific information:
    #   the name of the program being profiled
    __program_being_profiled = Filename("")

    # Is the thread sleeping? (We use this to properly attribute CPU time.)
    __is_thread_sleeping: Dict[int, bool] = defaultdict(
        bool
    )  # False by default
    __child_pids: Set[int] = set()

    # Signal queues for CPU timers, allocations, and memcpy
    __cpu_sigq: ScaleneSigQueue[Any]
    __alloc_sigq: ScaleneSigQueue[Any]
    __memcpy_sigq: ScaleneSigQueue[Any]
    __sigqueues: List[ScaleneSigQueue[Any]]

    @staticmethod
    def interruption_handler(
        signum: Union[
            Callable[[Signals, FrameType], None], int, Handlers, None
        ],
        this_frame: FrameType,
    ) -> None:
        raise KeyboardInterrupt

    @staticmethod
    def on_stack(
        frame: FrameType, fname: Filename, lineno: LineNumber
    ) -> bool:
        """Returns true iff the given filename and line number are anywhere on the stack starting at frame."""
        i = 0
        found_frame = False
        f = frame
        while f:
            if (f.f_code.co_filename, f.f_lineno) == (fname, lineno):
                found_frame = True
                break
            f = cast(FrameType, f.f_back)
        return found_frame

    @staticmethod
    def invalidate_lines(frame: FrameType, _event: str, _arg: str) -> Any:
        """Mark the last_profiled information as invalid as soon as we execute a different line of code."""
        if _event != "line":
            return
        try:
            # Stop tracing when we've invalidated or when we're done profiling.
            # This needs to be inside the try-except because during shutdown,
            # the members of Scalene disappear.
            if Scalene.__last_profiled_invalidated or Scalene.__done:
                Scalene.__last_profiled_invalidated = True
                Scalene.__last_profiled = (
                    Filename("NADA"),
                    LineNumber(0),
                    ByteCodeIndex(0),
                )
                sys.settrace(None)
                return None
        except:
            sys.settrace(None)
            return None

        # Check if we are still executing the same line of code or not (whether in this frame or one above it).
        (fname, lineno, lasti) = Scalene.__last_profiled
        if ((frame.f_code.co_filename == fname) and (frame.f_lineno == lineno)):
            # Same line, keep tracing.
            return Scalene.invalidate_lines
        if Scalene.on_stack(frame, fname, lineno):
            # If we are in a lower stack frame, disable further tracing in this scope.
            frame.f_trace = None
            frame.f_trace_lines = False
            return None
        
        # Different line of code. We're done.
        assert not Scalene.__last_profiled_invalidated
        Scalene.__last_profiled_invalidated = True
        Scalene.__last_profiled = (
            Filename("NADA"),
            LineNumber(0),
            ByteCodeIndex(0),
        )
        Scalene.__stats.memory_malloc_count[fname][lineno][lasti] += 1
        sys.settrace(None)
        frame.f_trace = None
        frame.f_trace_lines = False
        return None

    @classmethod
    def clear_metrics(cls) -> None:
        """
        Clears the various states so that each forked process
        can start with a clean slate
        """
        cls.__stats.clear()
        cls.__child_pids.clear()

    @classmethod
    def add_child_pid(cls, pid: int) -> None:
        cls.__child_pids.add(pid)

    @classmethod
    def remove_child_pid(cls, pid: int) -> None:
        cls.__child_pids.remove(pid)

    # Replacement @profile decorator function.
    # We track which functions - in which files - have been decorated,
    # and only report stats for those.
    @staticmethod
    def profile(func: Any) -> Any:
        # Record the file and function name
        Scalene.__files_to_profile[func.__code__.co_filename] = True
        Scalene.__functions_to_profile[func.__code__.co_filename][func] = True

        @functools.wraps(func)
        def wrapper_profile(*args: Any, **kwargs: Any) -> Any:
            value = func(*args, **kwargs)
            return value

        return wrapper_profile

    @staticmethod
    def shim(func: Callable[[Any], Any]) -> Any:
        """
        Provides a decorator that, when used, calls the wrapped function with the Scalene type

        Wrapped function must be of type (s: Scalene) -> Any

        This decorator allows for marking a function in a separate file as a drop-in replacement for an existing
        library function. The intention is for these functions to replace a function that indefinitely blocks (which
        interferes with Scalene) with a function that awakens periodically to allow for signals to be delivered
        """
        func(Scalene)
        # Returns the function itself to the calling file for the sake
        # of not displaying unusual errors if someone attempts to call
        # it
        @functools.wraps(func)
        def wrapped(*args: Any, **kwargs: Any) -> Any:
            return func(*args, **kwargs)  # type: ignore

        return wrapped

    @staticmethod
    def cleanup_files() -> None:
        Scalene.__malloc_mapfile.cleanup()
        Scalene.__memcpy_mapfile.cleanup()

    @staticmethod
    def set_thread_sleeping(tid: int) -> None:
        Scalene.__is_thread_sleeping[tid] = True

    @staticmethod
    def reset_thread_sleeping(tid: int) -> None:
        Scalene.__is_thread_sleeping[tid] = False

    timer_signals = True

    @staticmethod
    def windows_timer_loop() -> None:
        """For Windows, send periodic timer signals; launch as a background thread."""
        Scalene.timer_signals = True
        while Scalene.timer_signals:
            time.sleep(Scalene.__args.cpu_sampling_rate)
            signal.raise_signal(Scalene.__signals.cpu_signal)

    @staticmethod
    def start_signal_queues() -> None:
        """Starts the signal processing queues (i.e., their threads)"""
        for sigq in Scalene.__sigqueues:
            sigq.start()

    @staticmethod
    def stop_signal_queues() -> None:
        """Stops the signal processing queues (i.e., their threads)"""
        for sigq in Scalene.__sigqueues:
            sigq.stop()

    @staticmethod
    def malloc_signal_handler(
        signum: Union[
            Callable[[Signals, FrameType], None], int, Handlers, None
        ],
        this_frame: FrameType,
    ) -> None:
        sys.settrace(None)
        # Walk the stack till we find a line of code in a file we are tracing.
        found_frame = False
        f = this_frame
        while f:
            if Scalene.should_trace(f.f_code.co_filename):
                found_frame = True
                break
            f = cast(FrameType, f.f_back)
        if not found_frame:
            return
        # print(f.f_code.co_filename, f.f_lineno)
        (fname, lineno, lasti) = Scalene.__last_profiled
        if (
            not Scalene.__last_profiled_invalidated
            and ((f.f_code.co_filename, f.f_lineno) != (fname, lineno))
            and (fname != "NADA")
        ):
            Scalene.__stats.memory_malloc_count[fname][lineno][lasti] += 1
        Scalene.__last_profiled_invalidated = False
        Scalene.__last_profiled = (
            Filename(f.f_code.co_filename),
            LineNumber(f.f_lineno),
            ByteCodeIndex(f.f_lasti),
        )
        # Start tracing until we execute a different line of
        # code in a file we are tracking.
        Scalene.__alloc_sigq.put((signum, f))
        f.f_trace = Scalene.invalidate_lines
        f.f_trace_lines = True
        sys.settrace(Scalene.invalidate_lines)
        del this_frame

    @staticmethod
    def free_signal_handler(
        signum: Union[
            Callable[[Signals, FrameType], None], int, Handlers, None
        ],
        this_frame: FrameType,
    ) -> None:
        Scalene.__alloc_sigq.put((signum, this_frame))
        del this_frame

    @staticmethod
    def memcpy_signal_handler(
        signum: Union[
            Callable[[Signals, FrameType], None], int, Handlers, None
        ],
        this_frame: FrameType,
    ) -> None:
        Scalene.__memcpy_sigq.put((signum, this_frame))
        del this_frame

    @staticmethod
    def enable_signals() -> None:
        """Set up the signal handlers to handle interrupts for profiling and start the
        timer interrupts."""
        if sys.platform == "win32":
            Scalene.timer_signals = True
            signal.signal(
                Scalene.__signals.cpu_signal,
                Scalene.cpu_signal_handler,
            )
            # On Windows, we simulate timer signals by running a background thread.
            Scalene.timer_signals = True
            t = threading.Thread(target=Scalene.windows_timer_loop)
            t.start()
            Scalene.start_signal_queues()
            return
        Scalene.start_signal_queues()
        # Set signal handlers for memory allocation and memcpy events.
        signal.signal(
            Scalene.__signals.malloc_signal, Scalene.malloc_signal_handler
        )
        signal.signal(
            Scalene.__signals.free_signal, Scalene.free_signal_handler
        )
        signal.signal(
            Scalene.__signals.memcpy_signal,
            Scalene.memcpy_signal_handler,
        )
        # Set every signal to restart interrupted system calls.
        signal.siginterrupt(Scalene.__signals.cpu_signal, False)
        signal.siginterrupt(Scalene.__signals.malloc_signal, False)
        signal.siginterrupt(Scalene.__signals.free_signal, False)
        signal.siginterrupt(Scalene.__signals.memcpy_signal, False)
        # Turn on the CPU profiling timer to run at the sampling rate (exactly once).
        signal.signal(
            Scalene.__signals.cpu_signal,
            Scalene.cpu_signal_handler,
        )
        signal.setitimer(
            Scalene.__signals.cpu_timer_signal,
            Scalene.__args.cpu_sampling_rate,
            0,
        )

    def __init__(
        self,
        arguments: argparse.Namespace,
        program_being_profiled: Optional[Filename] = None,
    ) -> None:
        # gc.set_debug(gc.DEBUG_SAVE)
        import scalene.replacement_pjoin

        # Hijack lock, poll, thread_join, fork, and exit.
        import scalene.replacement_lock
        import scalene.replacement_thread_join
        import scalene.replacement_exit
        import scalene.replacement_mp_lock

        if sys.platform != "win32":
            import scalene.replacement_poll_selector
            import scalene.replacement_fork

        Scalene.__args = cast(ScaleneArguments, arguments)
        Scalene.__cpu_sigq = ScaleneSigQueue(Scalene.cpu_sigqueue_processor)
        Scalene.__alloc_sigq = ScaleneSigQueue(
            Scalene.alloc_sigqueue_processor
        )
        Scalene.__memcpy_sigq = ScaleneSigQueue(
            Scalene.memcpy_sigqueue_processor
        )
        Scalene.__sigqueues = [
            Scalene.__cpu_sigq,
            Scalene.__alloc_sigq,
            Scalene.__memcpy_sigq,
        ]

        # Initialize the malloc related files; if for whatever reason
        # the files don't exist and we are supposed to be profiling
        # memory, exit.
        try:
            Scalene.__malloc_mapfile = ScaleneMapFile("malloc")
            Scalene.__memcpy_mapfile = ScaleneMapFile("memcpy")
        except:
            # Ignore if we aren't profiling memory; otherwise, exit.
            if not arguments.cpu_only:
                sys.exit(-1)

        Scalene.__signals.set_timer_signals(arguments.use_virtual_time)
        if arguments.pid:
            # Child process.
            # We need to use the same directory as the parent.
            # The parent always puts this directory as the first entry in the PATH.
            # Extract the alias directory from the path.
            dirname = os.environ["PATH"].split(os.pathsep)[0]
            Scalene.__python_alias_dir = pathlib.Path(dirname)
            Scalene.__pid = arguments.pid

        else:
            # Parent process.
            Scalene.__python_alias_dir = pathlib.Path(
                tempfile.mkdtemp(prefix="scalene")
            )
            # Create a temporary directory to hold aliases to the Python
            # executable, so scalene can handle multiple processes; each
            # one is a shell script that redirects to Scalene.
            Scalene.__pid = 0
            cmdline = ""
            # Pass along commands from the invoking command line.
            cmdline += f" --cpu-sampling-rate={arguments.cpu_sampling_rate}"
            if arguments.use_virtual_time:
                cmdline += " --use-virtual-time"
            if "off" in arguments and arguments.off:
                cmdline += " --off"
            if arguments.cpu_only:
                cmdline += " --cpu-only"

            environ = ScalenePreload.get_preload_environ(arguments)
            preface = " ".join(
                "=".join((k, str(v))) for (k, v) in environ.items()
            )

            # Add the --pid field so we can propagate it to the child.
            cmdline += f" --pid={os.getpid()} ---"
            payload = """#!/bin/bash
    echo $$
    %s %s -m scalene %s $@
    """ % (
                preface,
                sys.executable,
                cmdline,
            )
            # Now create all the files.
            for name in Scalene.__all_python_names:
                fname = os.path.join(Scalene.__python_alias_dir, name)
                with open(fname, "w") as file:
                    file.write(payload)
                os.chmod(fname, stat.S_IXUSR | stat.S_IRUSR | stat.S_IWUSR)
            # Finally, insert this directory into the path.
            sys.path.insert(0, str(Scalene.__python_alias_dir))
            os.environ["PATH"] = (
                str(Scalene.__python_alias_dir)
                + os.pathsep
                + os.environ["PATH"]
            )
            # Force the executable (if anyone invokes it later) to point to one of our aliases.
            sys.executable = Scalene.__all_python_names[0]

        # Register the exit handler to run when the program terminates or we quit.
        atexit.register(Scalene.exit_handler)
        # Store relevant names (program, path).
        if program_being_profiled:
            Scalene.__program_being_profiled = Filename(
                os.path.abspath(program_being_profiled)
            )

    @staticmethod
    def cpu_signal_handler(
        signum: Union[
            Callable[[Signals, FrameType], None], int, Handlers, None
        ],
        this_frame: FrameType,
    ) -> None:
        """Wrapper for CPU signal handlers."""
        ru = resource.getrusage(resource.RUSAGE_SELF)
        now_sys = ru.ru_stime
        now_user = ru.ru_utime
        now_virtual = time.process_time()
        now_wallclock = time.perf_counter()
        if (
            Scalene.__last_signal_time_virtual == 0
            or Scalene.__last_signal_time_wallclock == 0
        ):
            Scalene.__last_signal_time_virtual = now_virtual
            Scalene.__last_signal_time_wallclock = now_wallclock
            Scalene.__last_signal_time_sys = now_sys
            Scalene.__last_signal_time_user = now_user
        # Sample GPU load as well.
        gpu_load = Scalene.__gpu.load()
        gpu_mem_used = Scalene.__gpu.memory_used()
        Scalene.__cpu_sigq.put(
            (
                signum,
                this_frame,
                now_virtual,
                now_wallclock,
                now_sys,
                now_user,
                gpu_load,
                gpu_mem_used,
                Scalene.__last_signal_time_virtual,
                Scalene.__last_signal_time_wallclock,
                Scalene.__last_signal_time_sys,
                Scalene.__last_signal_time_user,
            )
        )
        if sys.platform != "win32":
            signal.setitimer(
                Scalene.__signals.cpu_timer_signal,
                Scalene.__args.cpu_sampling_rate,
                0,
            )
        ru = resource.getrusage(resource.RUSAGE_SELF)
        now_sys = ru.ru_stime
        now_user = ru.ru_utime
        Scalene.__last_signal_time_virtual = time.process_time()
        Scalene.__last_signal_time_wallclock = time.perf_counter()
        Scalene.__last_signal_time_sys = now_sys
        Scalene.__last_signal_time_user = now_user

    @staticmethod
    def output_profile() -> bool:
        if Scalene.__args.json:
            json_output = Scalene.__json.output_profiles(
                Scalene.__stats,
                Scalene.__pid,
                Scalene.profile_this_code,
                Scalene.__python_alias_dir,
                profile_memory=not Scalene.__args.cpu_only,
            )
            if json_output:
                if not Scalene.__output.output_file:
                    Scalene.__output.output_file = "/dev/stdout"
                with open(Scalene.__output.output_file, "w") as f:
                    f.write(
                        json.dumps(json_output, sort_keys=True, indent=4)
                        + "\n"
                    )
                return True
            else:
                return False
        else:
            output = Scalene.__output
            did_output: bool = output.output_profiles(
                Scalene.__stats,
                Scalene.__pid,
                Scalene.profile_this_code,
                Scalene.__python_alias_dir,
                profile_memory=not Scalene.__args.cpu_only,
                reduced_profile=Scalene.__args.reduced_profile,
            )
            return did_output

    @staticmethod
    def profile_this_code(fname: Filename, lineno: LineNumber) -> bool:
        """When using @profile, only profile files & lines that have been decorated."""
        if not Scalene.__files_to_profile:
            return True
        if fname not in Scalene.__files_to_profile:
            return False
        # Now check to see if it's the right line range.
        line_info = (
            inspect.getsourcelines(fn)
            for fn in Scalene.__functions_to_profile[fname]
        )
        found_function = any(
            line_start <= lineno < line_start + len(lines)
            for (lines, line_start) in line_info
        )
        return found_function

    @staticmethod
    def cpu_sigqueue_processor(
        _signum: Union[
            Callable[[Signals, FrameType], None], int, Handlers, None
        ],
        this_frame: FrameType,
        now_virtual: float,
        now_wallclock: float,
        now_sys: float,
        now_user: float,
        gpu_load: float,
        gpu_mem_used: float,
        prev_virtual: float,
        prev_wallclock: float,
        prev_sys: float,
        prev_user: float,
    ) -> None:
        """Handle interrupts for CPU profiling."""
        # We have recorded how long it has been since we received a timer
        # before.  See the logic below.
        # If it's time to print some profiling info, do so.

        if now_wallclock >= Scalene.__next_output_time:
            # Print out the profile. Set the next output time, stop
            # signals, print the profile, and then start signals
            # again.
            Scalene.__next_output_time += Scalene.__args.profile_interval
            stats = Scalene.__stats
            # pause (lock) all the queues to prevent updates while we output
            with contextlib.ExitStack() as stack:
                locks = [
                    stack.enter_context(s.lock) for s in Scalene.__sigqueues
                ]
                stats.stop_clock()
                Scalene.output_profile()
                stats.start_clock()

        # Here we take advantage of an ostensible limitation of Python:
        # it only delivers signals after the interpreter has given up
        # control. This seems to mean that sampling is limited to code
        # running purely in the interpreter, and in fact, that was a limitation
        # of the first version of Scalene, meaning that native code was entirely ignored.
        #
        # (cf. https://docs.python.org/3.9/library/signal.html#execution-of-python-signal-handlers)
        #
        # However: lemons -> lemonade: this "problem" is in fact
        # an effective way to separate out time spent in
        # Python vs. time spent in native code "for free"!  If we get
        # the signal immediately, we must be running in the
        # interpreter. On the other hand, if it was delayed, that means
        # we are running code OUTSIDE the interpreter, e.g.,
        # native code (be it inside of Python or in a library). We
        # account for this time by tracking the elapsed (process) time
        # and compare it to the interval, and add any computed delay
        # (as if it were sampled) to the C counter.
        elapsed_virtual = now_virtual - prev_virtual
        elapsed_wallclock = now_wallclock - prev_wallclock
        # CPU utilization is the fraction of time spent on the CPU
        # over the total time.
        elapsed_user = now_user - prev_user
        elapsed_sys = now_sys - prev_sys
        try:
            cpu_utilization = elapsed_user / elapsed_wallclock
        except ZeroDivisionError:
            cpu_utilization = 0.0
        # Deal with an odd case reported here: https://github.com/plasma-umass/scalene/issues/124
        # (Note: probably obsolete now that Scalene is using the nvidia wrappers, but just in case...)
        # We don't want to report 'nan', so turn the load into 0.
        if math.isnan(gpu_load):
            gpu_load = 0.0
        gpu_time = gpu_load * Scalene.__last_cpu_sampling_rate
        Scalene.__stats.total_gpu_samples += gpu_time
        python_time = Scalene.__last_cpu_sampling_rate
        c_time = elapsed_virtual - python_time
        if c_time < 0:
            c_time = 0

        # Update counters for every running thread.

        new_frames = Scalene.compute_frames_to_record(this_frame)

        # Now update counters (weighted) for every frame we are tracking.
        total_time = python_time + c_time

        # First, find out how many frames are not sleeping.  We need
        # to know this number so we can parcel out time appropriately
        # (equally to each running thread).
        total_frames = sum(
            1
            for (frame, tident, orig_frame) in new_frames
            if not Scalene.__is_thread_sleeping[tident]
        )

        if total_frames == 0:
            normalized_time = total_time
        else:
            normalized_time = total_time / total_frames

        # Now attribute execution time.
        for (frame, tident, orig_frame) in new_frames:
            fname = Filename(frame.f_code.co_filename)
            lineno = LineNumber(frame.f_lineno)
            Scalene.enter_function_meta(frame, Scalene.__stats)
            if frame == new_frames[0][0]:
                # Main thread.
                if not Scalene.__is_thread_sleeping[tident]:

                    Scalene.__stats.cpu_samples_python[fname][lineno] += (
                        python_time / total_frames
                    )
                    Scalene.__stats.cpu_samples_c[fname][lineno] += (
                        c_time / total_frames
                    )
                    Scalene.__stats.cpu_samples[fname] += (
                        python_time + c_time
                    ) / total_frames
                    Scalene.__stats.cpu_utilization[fname][lineno].push(
                        cpu_utilization
                    )
                    Scalene.__stats.gpu_samples[fname][lineno] += (
                        gpu_time / total_frames
                    )

            else:
                # We can't play the same game here of attributing
                # time, because we are in a thread, and threads don't
                # get signals in Python. Instead, we check if the
                # bytecode instruction being executed is a function
                # call.  If so, we attribute all the time to native.
                # NOTE: for now, we don't try to attribute GPU time to threads.
                if not Scalene.__is_thread_sleeping[tident]:
                    # Check if the original caller is stuck inside a call.
                    if ScaleneFuncUtils.is_call_function(
                        orig_frame.f_code,
                        ByteCodeIndex(orig_frame.f_lasti),
                    ):
                        # It is. Attribute time to native.
                        Scalene.__stats.cpu_samples_c[fname][
                            lineno
                        ] += normalized_time
                    else:
                        # Not in a call function so we attribute the time to Python.
                        Scalene.__stats.cpu_samples_python[fname][
                            lineno
                        ] += normalized_time
                    Scalene.__stats.cpu_samples[fname] += normalized_time
                    Scalene.__stats.cpu_utilization[fname][lineno].push(
                        cpu_utilization
                    )

        # Clean up all the frames
        del new_frames[:]
        del new_frames
        del this_frame

        Scalene.__stats.total_cpu_samples += total_time

        if False:
            # Pick a new random interval, distributed around the mean.
            next_interval = 0.0
            while next_interval <= 0.0:
                # Choose a normally distributed random number around the
                # mean for the next interval. By setting the standard
                # deviation to a fraction of the mean, we know by
                # properties of the normal distribution that the
                # likelihood of iterating this loop more than once is
                # low. For a fraction 1/f, the probability is
                # p = 1-(math.erf(f/math.sqrt(2)))/2
                next_interval = random.normalvariate(
                    Scalene.__args.cpu_sampling_rate,
                    Scalene.__args.cpu_sampling_rate / 3.0,
                )
        else:
            next_interval = Scalene.__args.cpu_sampling_rate
        Scalene.__last_cpu_sampling_rate = next_interval

    # Returns final frame (up to a line in a file we are profiling), the thread identifier, and the original frame.
    @staticmethod
    def compute_frames_to_record(
        _this_frame: FrameType,
    ) -> List[Tuple[FrameType, int, FrameType]]:
        """Collects all stack frames that Scalene actually processes."""
        frames: List[Tuple[FrameType, int]] = [
            (
                cast(
                    FrameType,
                    sys._current_frames().get(cast(int, t.ident), None),
                ),
                cast(int, t.ident),
            )
            for t in threading.enumerate()
            if t != threading.main_thread()
        ]
        # Put the main thread in the front.

        tid = cast(int, threading.main_thread().ident)
        frames.insert(
            0,
            (
                sys._current_frames().get(tid, cast(FrameType, None)),
                tid,
            ),
        )

        # Process all the frames to remove ones we aren't going to track.
        new_frames: List[Tuple[FrameType, int, FrameType]] = []
        for (frame, tident) in frames:
            orig_frame = frame
            if not frame:
                continue
            fname = frame.f_code.co_filename
            # Record samples only for files we care about.
            if not fname:
                # 'eval/compile' gives no f_code.co_filename.  We have
                # to look back into the outer frame in order to check
                # the co_filename.
                back = cast(FrameType, frame.f_back)
                fname = Filename(back.f_code.co_filename)
            while not Scalene.should_trace(fname):
                # Walk the stack backwards until we hit a frame that
                # IS one we should trace (if there is one).  i.e., if
                # it's in the code being profiled, and it is just
                # calling stuff deep in libraries.
                if frame:
                    frame = cast(FrameType, frame.f_back)
                    if frame:
                        fname = frame.f_code.co_filename
                        continue
                else:
                    break
            if frame:
                new_frames.append((frame, tident, orig_frame))
        del frames[:]
        return new_frames

    @staticmethod
    def enter_function_meta(
        frame: FrameType, stats: ScaleneStatistics
    ) -> None:
        """Update tracking info so we can correctly report line number info later."""
        fname = Filename(frame.f_code.co_filename)
        lineno = LineNumber(frame.f_lineno)
        f = frame
        try:
            while "<" in Filename(f.f_code.co_name):
                f = cast(FrameType, frame.f_back)
                if (
                    "<genexpr>" in f.f_code.co_name
                    or "<module>" in f.f_code.co_name
                    or "<listcomp>" in f.f_code.co_name
                ):
                    return
        except:
            return
        if not Scalene.should_trace(f.f_code.co_filename):
            return

        fn_name = Filename(f.f_code.co_name)
        firstline = f.f_code.co_firstlineno
        # Prepend the class, if any
        while (
            f
            and f.f_back
            and f.f_back.f_code
            # NOTE: next line disabled as it is interfering with name resolution for thread run methods
            # and Scalene.should_trace(f.f_back.f_code.co_filename)
        ):
            if "self" in f.f_locals:
                prepend_name = f.f_locals["self"].__class__.__name__
                if "Scalene" not in prepend_name:
                    fn_name = prepend_name + "." + fn_name
                break
            if "cls" in f.f_locals:
                prepend_name = getattr(f.f_locals["cls"], "__name__", None)
                if not prepend_name or "Scalene" in prepend_name:
                    break
                fn_name = prepend_name + "." + fn_name
                break
            f = f.f_back

        stats.function_map[fname][lineno] = fn_name
        stats.firstline_map[fn_name] = LineNumber(firstline)

    @staticmethod
    def alloc_sigqueue_processor(
        _signum: Union[
            Callable[[Signals, FrameType], None], int, Handlers, None
        ],
        _this_frame: FrameType,
    ) -> None:
        """Handle interrupts for memory profiling (mallocs and frees)."""
        stats = Scalene.__stats
        curr_pid = os.getpid()
        # Process the input array from where we left off reading last time.
        arr: List[
            Tuple[
                int,
                str,
                float,
                float,
                str,
                Filename,
                LineNumber,
                ByteCodeIndex,
            ]
        ] = []
        with contextlib.suppress(FileNotFoundError):
            while Scalene.__malloc_mapfile.read():
                count_str = Scalene.__malloc_mapfile.get_str()
                if count_str.strip() == "":
                    break
                (
                    action,
                    alloc_time_str,
                    count_str,
                    python_fraction_str,
                    pid,
                    pointer,
                    reported_fname,
                    reported_lineno,
                    bytei_str,
                ) = count_str.split(",")
                # assert action in ["M", "f", "F"]
                if int(curr_pid) == int(pid):
                    arr.append(
                        (
                            int(alloc_time_str),
                            action,
                            float(count_str),
                            float(python_fraction_str),
                            pointer,
                            Filename(reported_fname),
                            LineNumber(int(reported_lineno)),
                            ByteCodeIndex(int(bytei_str)),
                        )
                    )

        arr.sort()

        # Iterate through the array to compute the new current footprint.
        # and update the global __memory_footprint_samples.
        before = stats.current_footprint
        prevmax = stats.max_footprint
        freed_last_trigger = 0

        for item in arr:
            (
                _alloc_time,
                action,
                count,
                python_fraction,
                pointer,
                fname,
                lineno,
                bytei,
            ) = item
            count /= 1024 * 1024
            is_malloc = action == "M"
            if is_malloc:
                stats.current_footprint += count
                if stats.current_footprint > stats.max_footprint:
                    stats.max_footprint = stats.current_footprint
            else:
                assert action == "f" or action == "F"
                stats.current_footprint -= count
                if action == "f":
                    # Check if pointer actually matches
                    if stats.last_malloc_triggered[2] == pointer:
                        freed_last_trigger += 1
            stats.memory_footprint_samples.add(stats.current_footprint)
        after = stats.current_footprint

        if freed_last_trigger:
            if freed_last_trigger > 1:
                # Ignore the case where we have multiple last triggers in the sample file,
                # since this can lead to false positives.
                pass
            else:
                # We freed the last allocation trigger. Adjust scores.
                this_fn, this_ln, this_ptr = stats.last_malloc_triggered
                if this_ln != 0:
                    mallocs, frees = stats.leak_score[this_fn][this_ln]
                    stats.leak_score[this_fn][this_ln] = (
                        mallocs,
                        frees + 1,
                    )
            stats.last_malloc_triggered = (
                Filename(""),
                LineNumber(0),
                Address("0x0"),
            )

        allocs = 0.0
        last_malloc = (Filename(""), LineNumber(0), Address("0x0"))
        malloc_pointer = "0x0"
        curr = before

        # Go through the array again and add each updated current footprint.
        for item in arr:
            (
                _alloc_time,
                action,
                count,
                python_fraction,
                pointer,
                fname,
                lineno,
                bytei,
            ) = item

            # Add the byte index to the set for this line (if it's not there already).
            stats.bytei_map[fname][lineno].add(bytei)
            count /= 1024 * 1024
            is_malloc = action == "M"
            if is_malloc:
                allocs += count
                curr += count
                malloc_pointer = pointer
                stats.memory_malloc_samples[fname][lineno][bytei] += count
                stats.memory_python_samples[fname][lineno][bytei] += (
                    python_fraction * count
                )
                stats.malloc_samples[fname] += 1
                stats.total_memory_malloc_samples += count
            else:
                assert action == "f" or action == "F"
                curr -= count
                stats.memory_free_samples[fname][lineno][bytei] += count
                stats.memory_free_count[fname][lineno][bytei] += 1
                stats.total_memory_free_samples += count

            stats.per_line_footprint_samples[fname][lineno].add(curr)
            # If we allocated anything, then mark this as the last triggering malloc
            if allocs > 0:
                last_malloc = (
                    Filename(fname),
                    LineNumber(lineno),
                    Address(malloc_pointer),
                )
        if False:
            stats.allocation_velocity = (
                stats.allocation_velocity[0] + (after - before),
                stats.allocation_velocity[1] + allocs,
            )
            # Update leak score if we just increased the max footprint (starting at a fixed threshold, currently 100MB,
            if prevmax < stats.max_footprint and stats.max_footprint > 100:
                stats.last_malloc_triggered = last_malloc
                mallocs, frees = stats.leak_score[fname][lineno]
                stats.leak_score[fname][lineno] = (mallocs + 1, frees)
        del _this_frame

    @staticmethod
    def before_fork() -> None:
        """Executed just before a fork."""
        Scalene.stop_signal_queues()

    @staticmethod
    def after_fork_in_parent(child_pid: int) -> None:
        """Executed by the parent process after a fork."""
        Scalene.add_child_pid(child_pid)
        Scalene.start_signal_queues()

    @staticmethod
    def after_fork_in_child() -> None:
        """
        Executed by a child process after a fork and mutates the
        current profiler into a child.
        """
        Scalene.__is_child = True

        Scalene.clear_metrics()
        if Scalene.__gpu.has_gpu():
            Scalene.__gpu.nvml_reinit()
        # Note-- __parent_pid of the topmost process is its own pid
        Scalene.__pid = Scalene.__parent_pid
        if not "off" in Scalene.__args or not Scalene.__args.off:
            Scalene.enable_signals()

    @staticmethod
    def memcpy_sigqueue_processor(
        _signum: Union[
            Callable[[Signals, FrameType], None], int, Handlers, None
        ],
        frame: FrameType,
    ) -> None:
        curr_pid = os.getpid()
        arr: List[Tuple[int, int]] = []
        # Process the input array.
        with contextlib.suppress(ValueError):
            while Scalene.__memcpy_mapfile.read():
                count_str = Scalene.__memcpy_mapfile.get_str()
                (memcpy_time_str, count_str2, pid) = count_str.split(",")
                if int(curr_pid) == int(pid):
                    arr.append((int(memcpy_time_str), int(count_str2)))
        arr.sort()

        stats = Scalene.__stats
        new_frames = Scalene.compute_frames_to_record(frame)
        if not new_frames:
            del frame
            return

        for item in arr:
            _memcpy_time, count = item
            for (the_frame, _tident, _orig_frame) in new_frames:
                fname = Filename(the_frame.f_code.co_filename)
                line_no = LineNumber(the_frame.f_lineno)
                bytei = ByteCodeIndex(the_frame.f_lasti)
                # Add the byte index to the set for this line.
                stats.bytei_map[fname][line_no].add(bytei)
                stats.memcpy_samples[fname][line_no] += count
        del new_frames[:]
        del new_frames
        del frame

    @staticmethod
    @lru_cache(None)
    def should_trace(filename: str) -> bool:
        """Return true if the filename is one we should trace."""
        if not filename:
            return False
        # If the @profile decorator has been used,
        # we restrict profiling to files containing decorated functions.
        if Scalene.__files_to_profile:
            return filename in Scalene.__files_to_profile
        # Generic handling follows (when no @profile decorator has been used).
        profile_only_list = Scalene.__args.profile_only.split(",")
        if "site-packages" in filename or "/lib/python" in filename:
            # Don't profile Python internals by default.
            if not Scalene.__args.profile_all:
                return False
        if filename[0] == "<":
            if "<ipython" in filename:
                # Profiling code created in a Jupyter cell:
                # create a file to hold the contents.
                import IPython
                import re

                # Find the input where the function was defined;
                # we need this to properly annotate the code.
                result = re.match("<ipython-input-([0-9]+)-.*>", filename)
                if result:
                    # Write the cell's contents into the file.
                    with open(filename, "w+") as f:
                        f.write(
                            IPython.get_ipython().history_manager.input_hist_raw[
                                int(result.group(1))
                            ]
                        )
                return True
            else:
                # Not a real file and not a function created in Jupyter.
                return False
        if "scalene/scalene" in filename:
            # Don't profile the profiler.
            return False
        # If (a) `profile-only` was used, and (b) the file matched
        # NONE of the provided patterns, don't profile it.
        not_found_in_profile_only = profile_only_list and not any(
            prof in filename for prof in profile_only_list
        )
        if not_found_in_profile_only:
            return False
        # Now we've filtered out any non matches to profile-only patterns.
        # If `profile-all` is specified, profile this file.
        if Scalene.__args.profile_all:
            return True
        # Profile anything in the program's directory or a child directory,
        # but nothing else, unless otherwise specified.
        filename = os.path.abspath(filename)
        return Scalene.__program_path in filename

    @staticmethod
    def clear_mmap_data() -> None:
        if not Scalene.__args.cpu_only:
            while Scalene.__malloc_mapfile.read():
                pass
            while Scalene.__memcpy_mapfile.read():
                pass

    __done = False

    @staticmethod
    def start() -> None:
        """Initiate profiling."""
        # Scalene.clear_mmap_data()
        if not Scalene.__initialized:
            print("ERROR: Do not try to invoke `start` when you have not called Scalene using one of the methods"
             "in https://github.com/plasma-umass/scalene#using-scalene")
            sys.exit(-1)
        Scalene.__stats.start_clock()
        Scalene.enable_signals()
        Scalene.__done = False

    @staticmethod
    def stop() -> None:
        """Complete profiling."""
        Scalene.__done = True
        Scalene.disable_signals()
        Scalene.__stats.stop_clock()

    @staticmethod
    def isDone() -> bool:
        return Scalene.__done

    @staticmethod
    def start_signal_handler(
        _signum: Union[
            Callable[[Signals, FrameType], None], int, Handlers, None
        ],
        _this_frame: FrameType,
    ) -> None:
        for pid in Scalene.__child_pids:
            os.kill(pid, Scalene.__signals.start_profiling_signal)
        Scalene.start()

    @staticmethod
    def stop_signal_handler(
        _signum: Union[
            Callable[[Signals, FrameType], None], int, Handlers, None
        ],
        _this_frame: FrameType,
    ) -> None:
        for pid in Scalene.__child_pids:
            os.kill(pid, Scalene.__signals.stop_profiling_signal)
        Scalene.stop()

    @staticmethod
    def disable_signals(retry: bool = True) -> None:
        """Turn off the profiling signals."""
        if sys.platform == "win32":
            Scalene.timer_signals = False
            return
        try:
            signal.setitimer(Scalene.__signals.cpu_timer_signal, 0)
            signal.signal(Scalene.__signals.malloc_signal, signal.SIG_IGN)
            signal.signal(Scalene.__signals.free_signal, signal.SIG_IGN)
            signal.signal(Scalene.__signals.memcpy_signal, signal.SIG_IGN)
            Scalene.stop_signal_queues()
        except:
            # Retry just in case we get interrupted by one of our own signals.
            if retry:
                Scalene.disable_signals(retry=False)

    @staticmethod
    def exit_handler() -> None:
        """When we exit, disable all signals."""
        Scalene.disable_signals()
        # Delete the temporary directory.
        with contextlib.suppress(Exception):
            if not Scalene.__pid:
                Scalene.__python_alias_dir.cleanup()  # type: ignore
        with contextlib.suppress(Exception):
            os.remove(f"/tmp/scalene-malloc-lock{os.getpid()}")

    @staticmethod
    def termination_handler(
        _signum: Union[
            Callable[[Signals, FrameType], None], int, Handlers, None
        ],
        _this_frame: FrameType,
    ) -> None:
        sys.exit(-1)

    def profile_code(
        self,
        code: str,
        the_globals: Dict[str, str],
        the_locals: Dict[str, str],
    ) -> int:
        # If --off is set, tell all children to not profile and stop profiling before we even start.
        if "off" not in Scalene.__args or not Scalene.__args.off:
            self.start()
        # Run the code being profiled.
        exit_status = 0
        try:
            exec(code, the_globals, the_locals)
        except SystemExit as se:
            # Intercept sys.exit and propagate the error code.
            exit_status = se.code
        except KeyboardInterrupt:
            # Cleanly handle keyboard interrupts (quits execution and dumps the profile).
            print("Scalene execution interrupted.")
            pass
        except Exception as e:
            print("Error in program being profiled:\n", e)
            traceback.print_exc()
        finally:
            self.stop()
            # If we've collected any samples, dump them.
            if Scalene.output_profile():
                pass
            else:
                print(
                    "Scalene: Program did not run for long enough to profile."
                )
        return exit_status

    @staticmethod
    def process_args(args: argparse.Namespace) -> None:
        Scalene.__args = cast(ScaleneArguments, args)
        Scalene.__next_output_time = (
            time.perf_counter() + Scalene.__args.profile_interval
        )
        Scalene.__output.html = args.html
        Scalene.__output.output_file = args.outfile
        Scalene.__is_child = args.pid != 0
        # the pid of the primary profiler
        Scalene.__parent_pid = args.pid if Scalene.__is_child else os.getpid()

    @staticmethod
    def main() -> None:
        (
            args,
            left,
        ) = ScaleneParseArgs.parse_args()
        Scalene.__initialized = True
        Scalene.run_profiler(args, left)

    @staticmethod
    def run_profiler(args: argparse.Namespace, left: List[str]) -> None:
        # Set up signal handlers for starting and stopping profiling.
        if not Scalene.__initialized:
            print("ERROR: Do not try to manually invoke `run_profiler`.\n"
            "To invoke Scalene programmatically, see the usage noted in https://github.com/plasma-umass/scalene#using-scalene")
            sys.exit(-1)
        signal.signal(
            Scalene.__signals.start_profiling_signal,
            Scalene.start_signal_handler,
        )
        signal.signal(
            Scalene.__signals.stop_profiling_signal,
            Scalene.stop_signal_handler,
        )
        if sys.platform != "win32":
            signal.siginterrupt(
                Scalene.__signals.start_profiling_signal, False
            )
            signal.siginterrupt(Scalene.__signals.stop_profiling_signal, False)

        signal.signal(signal.SIGINT, Scalene.interruption_handler)

        did_preload = ScalenePreload.setup_preload(args)
        if not did_preload:
            with contextlib.suppress(Exception):
                # If running in the background, print the PID.
                if os.getpgrp() != os.tcgetpgrp(sys.stdout.fileno()):
                    # In the background.
                    print(f"Scalene now profiling process {os.getpid()}")
                    print(
                        f"  to disable profiling: python3 -m scalene.profile --off --pid {os.getpid()}"
                    )
                    print(
                        f"  to resume profiling:  python3 -m scalene.profile --on  --pid {os.getpid()}"
                    )
        Scalene.__stats.clear_all()
        sys.argv = left
        with contextlib.suppress(Exception):
            multiprocessing.set_start_method("fork")
        try:
            Scalene.process_args(args)
            try:
                # Look for something ending in '.py'. Treat the first one as our executable.
                progs = [x for x in sys.argv if re.match(".*\.py$", x)]
                # Just in case that didn't work, try sys.argv[0] and __file__.
                with contextlib.suppress(Exception):
                    progs.append(sys.argv[0])
                    progs.append(__file__)
                with open(progs[0], "rb") as prog_being_profiled:
                    # Read in the code and compile it.
                    try:
                        code = compile(
                            prog_being_profiled.read(),
                            progs[0],
                            "exec",
                        )
                    except SyntaxError:
                        traceback.print_exc()
                        sys.exit(-1)
                    # Push the program's path.
                    program_path = os.path.dirname(os.path.abspath(progs[0]))
                    sys.path.insert(0, program_path)
                    if len(args.program_path) > 0:
                        Scalene.__program_path = os.path.abspath(
                            args.program_path
                        )
                    else:
                        Scalene.__program_path = program_path
                    # Grab local and global variables.
                    if not Scalene.__args.cpu_only:
                        from scalene import pywhere

                        pywhere.register_files_to_profile(
                            list(Scalene.__files_to_profile.keys()),
                            Scalene.__program_path,
                            Scalene.__args.profile_all,
                        )

                    import __main__

                    the_locals = __main__.__dict__
                    the_globals = __main__.__dict__
                    # Splice in the name of the file being executed instead of the profiler.
                    the_globals["__file__"] = os.path.basename(progs[0])
                    # Some mysterious module foo to make this work the same with -m as with `scalene`.
                    the_globals["__spec__"] = None
                    # Start the profiler.
                    fullname = os.path.join(
                        program_path, os.path.basename(progs[0])
                    )
                    # Do a GC before we start.
                    gc.collect()
                    profiler = Scalene(args, Filename(fullname))
                    try:
                        # We exit with this status (returning error code as appropriate).
                        exit_status = profiler.profile_code(
                            code, the_locals, the_globals
                        )
                        sys.exit(exit_status)
                    except StopJupyterExecution:
                        # Running in Jupyter notebooks
                        pass
                    except AttributeError:
                        # don't let the handler below mask programming errors
                        raise
                    except Exception as ex:
                        template = "Scalene: An exception of type {0} occurred. Arguments:\n{1!r}"
                        message = template.format(type(ex).__name__, ex.args)
                        print(message)
                        print(traceback.format_exc())
            except (FileNotFoundError, IOError):
                print("Scalene: could not find input file " + progs[0])
                sys.exit(-1)
        except SystemExit:
            pass
        except StopJupyterExecution:
            pass
        except Exception:
            print("Scalene failed to initialize.\n" + traceback.format_exc())
            sys.exit(-1)
        finally:
            with contextlib.suppress(Exception):
                Scalene.__malloc_mapfile.close()
                Scalene.__memcpy_mapfile.close()
                if not Scalene.__is_child:
                    Scalene.cleanup_files()


if __name__ == "__main__":
    Scalene.main()<|MERGE_RESOLUTION|>--- conflicted
+++ resolved
@@ -111,20 +111,11 @@
     __is_child = -1
     # the pid of the primary profiler
     __parent_pid = -1
-<<<<<<< HEAD
-
+    __initialized: bool = False
     __last_profiled = (Filename("NADA"),
                        LineNumber(0),
                        ByteCodeIndex(0))
     __last_profiled_invalidated = False
-=======
-    __initialized: bool = False
-    __last_profiled: Tuple[Filename, LineNumber] = (
-        Filename("NADA"),
-        LineNumber(0),
-    )
-    __last_profiled_invalidated: bool = False
->>>>>>> dbde120c
 
     # Support for @profile
     # decorated files
