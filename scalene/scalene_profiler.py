"""Scalene: a scripting-language aware profiler for Python.

    https://github.com/emeryberger/scalene

    See the paper "scalene-paper.pdf" in this repository for details on Scalene's design.

    by Emery Berger
    https://emeryberger.com

    usage: scalene test/testme.py

"""
import argparse
import atexit
import builtins
import cloudpickle
import ctypes
import dis
import functools
import inspect
import mmap
import mmap_hl_spinlock
import multiprocessing
import os
import pathlib
import pickle
import platform
import random
import selectors
import shutil
import signal
import stat
import struct
import subprocess
import sys
import tempfile
import threading
import time
import traceback
from collections import defaultdict
from functools import lru_cache, wraps
from rich.console import Console
from rich.markdown import Markdown
from rich.syntax import Syntax
from rich.table import Table
from rich.text import Text
from rich import box
from signal import Handlers, Signals
from textwrap import dedent
from types import CodeType, FrameType
from typing import (
    Any,
    Callable,
    Dict,
    FrozenSet,
    List,
    NewType,
    Optional,
    Set,
    Tuple,
    Union,
    cast,
)
from multiprocessing.process import BaseProcess

from scalene.adaptive import Adaptive
from scalene.runningstats import RunningStats
from scalene import sparkline

Filename = NewType("Filename", str)
LineNumber = NewType("LineNumber", int)
ByteCodeIndex = NewType("ByteCodeIndex", int)

assert (
    sys.version_info[0] == 3 and sys.version_info[1] >= 6
), "Scalene requires Python version 3.6 or above."


# Scalene currently only supports Unix-like operating systems; in
# particular, Linux, Mac OS X, and WSL 2 (Windows Subsystem for Linux 2 = Ubuntu)
if sys.platform == "win32":
    print(
        "Scalene currently does not support Windows, "
        + "but works on Windows Subsystem for Linux 2, Linux, Mac OS X."
    )
    sys.exit(-1)


def debug_print(message: str) -> None:
    """Print a message accompanied by info about the file, line number, and caller."""
    import sys
    import inspect

    callerframerecord = inspect.stack()[1]
    frame = callerframerecord[0]
    info = inspect.getframeinfo(frame)
    print(
        os.getpid(),
        info.filename,
        "func=%s" % info.function,
        "line=%s:" % info.lineno,
        message,
    )


def parse_args() -> Tuple[argparse.Namespace, List[str]]:
    usage = dedent(
        """Scalene: a high-precision CPU and memory profiler.
        https://github.com/emeryberger/scalene
        % scalene yourprogram.py
        """
    )
    parser = argparse.ArgumentParser(
        prog="scalene",
        description=usage,
        formatter_class=argparse.RawTextHelpFormatter,
        allow_abbrev=False,
    )
    parser.add_argument(
        "--outfile",
        type=str,
        default=None,
        help="file to hold profiler output (default: stdout)",
    )
    parser.add_argument(
        "--html",
        dest="html",
        action="store_const",
        const=True,
        default=False,
        help="output as HTML (default: text)",
    )
    parser.add_argument(
        "--reduced-profile",
        dest="reduced_profile",
        action="store_const",
        const=True,
        default=False,
        help="generate a reduced profile, with non-zero lines only (default: False).",
    )
    parser.add_argument(
        "--profile-interval",
        type=float,
        default=float("inf"),
        help="output profiles every so many seconds.",
    )
    parser.add_argument(
        "--cpu-only",
        dest="cpu_only",
        action="store_const",
        const=True,
        default=False,
        help="only profile CPU time (default: profile CPU, memory, and copying)",
    )
    parser.add_argument(
        "--profile-all",
        dest="profile_all",
        action="store_const",
        const=True,
        default=False,
        help="profile all executed code, not just the target program (default: only the target program)",
    )
    parser.add_argument(
        "--use-virtual-time",
        dest="use_virtual_time",
        action="store_const",
        const=True,
        default=False,
        help="measure only CPU time, not time spent in I/O or blocking (default: False)",
    )
    parser.add_argument(
        "--cpu-percent-threshold",
        dest="cpu_percent_threshold",
        type=int,
        default=1,
        help="only report profiles with at least this percent of CPU time (default: 1%%)",
    )
    parser.add_argument(
        "--cpu-sampling-rate",
        dest="cpu_sampling_rate",
        type=float,
        default=0.01,
        help="CPU sampling rate (default: every 0.01s)",
    )
    parser.add_argument(
        "--malloc-threshold",
        dest="malloc_threshold",
        type=int,
        default=100,
        help="only report profiles with at least this many allocations (default: 100)",
    )
    # the PID of the profiling process (for internal use only)
    parser.add_argument("--pid", type=int, default=0, help=argparse.SUPPRESS)
    # Parse out all Scalene arguments and jam the remaining ones into argv.
    # https://stackoverflow.com/questions/35733262/is-there-any-way-to-instruct-argparse-python-2-7-to-remove-found-arguments-fro
    args, left = parser.parse_known_args()
    # If the user did not enter any commands (just `scalene` or `python3 -m scalene`),
    # print the usage information and bail.
    if len(sys.argv) == 1:
        parser.print_help(sys.stderr)
        sys.exit(-1)
    return args, left


arguments, left = parse_args()

# Load shared objects (that is, interpose on malloc, memcpy and friends)
# unless the user specifies "--cpu-only" at the command-line.
# (x86-64 and Apple ARM only for now.)

if not arguments.cpu_only and (
    (
        platform.machine() != "x86_64"
        and platform.machine() != "arm64"
        and platform.machine() != "aarch64"
    )
    or struct.calcsize("P") * 8 != 64
):
    arguments.cpu_only = True
    print(
        "scalene warning: currently only 64-bit x86-64 platforms are supported for memory and copy profiling."
    )

if (
    not arguments.cpu_only
    and (
        platform.machine() == "x86_64"
        or platform.machine() == "arm64"
        or platform.machine() == "aarch64"
    )
    and struct.calcsize("P") * 8 == 64
):
    # Load the shared object on Linux.
    if sys.platform == "linux":
        if ("LD_PRELOAD" not in os.environ) and (
            "PYTHONMALLOC" not in os.environ
        ):
            os.environ["LD_PRELOAD"] = os.path.join(
                os.path.dirname(__file__), "libscalene.so"
            )
            os.environ["PYTHONMALLOC"] = "malloc"
            args = sys.argv[1:]
            args = [
                os.path.basename(sys.executable),
                "-m",
                "scalene",
            ] + args
            result = subprocess.run(args)
            if result.returncode < 0:
                print(
                    "Scalene error: received signal",
                    signal.Signals(-result.returncode).name,
                )

            sys.exit(result.returncode)

    # Similar logic, but for Mac OS X.
    if sys.platform == "darwin":
        if ("DYLD_INSERT_LIBRARIES" not in os.environ) and (
            "PYTHONMALLOC" not in os.environ
        ):
            os.environ["DYLD_INSERT_LIBRARIES"] = os.path.join(
                os.path.dirname(__file__), "libscalene.dylib"
            )
            os.environ["PYTHONMALLOC"] = "malloc"
            args = sys.argv[1:]
            args = [
                os.path.basename(sys.executable),
                "-m",
                "scalene",
            ] + args
            result = subprocess.run(args, close_fds=True, shell=False)
            if result.returncode < 0:
                print(
                    "Scalene error: received signal",
                    signal.Signals(-result.returncode).name,
                )
            sys.exit(result.returncode)

# Install our profile decorator.


def scalene_redirect_profile(func: Any) -> Any:
    return Scalene.profile(func)


builtins.profile = scalene_redirect_profile  # type: ignore


class Scalene:
    """The Scalene profiler itself."""

    # Debugging flag, for internal use only.
    __debug: bool = False

    # Support for @profile
    # decorated files
    __files_to_profile: Dict[Filename, bool] = defaultdict(bool)
    # decorated functions
    __functions_to_profile: Dict[Filename, Dict[Any, bool]] = defaultdict(
        lambda: {}
    )

    # We use these in is_call_function to determine whether a
    # particular bytecode is a function call.  We use this to
    # distinguish between Python and native code execution when
    # running in threads.
    __call_opcodes: FrozenSet[int] = frozenset(
        {
            dis.opmap[op_name]
            for op_name in dis.opmap
            if op_name.startswith("CALL_FUNCTION")
        }
    )

    # Cache the original thread join function, which we replace with our own version.
    __original_thread_join: Callable[
        [threading.Thread, Union[builtins.float, None]], None
    ] = threading.Thread.join

    # As above; we'll cache the original thread and replace it.
    __original_lock = threading.Lock

    @staticmethod
    def get_original_lock() -> threading.Lock:
        return Scalene.__original_lock()

    # Likely names for the Python interpreter.
    __all_python_names = [
        os.path.basename(sys.executable),
        os.path.basename(sys.executable) + str(sys.version_info.major),
        os.path.basename(sys.executable)
        + str(sys.version_info.major)
        + "."
        + str(sys.version_info.minor),
    ]

    # Statistics counters:
    #
    #   CPU samples for each location in the program
    #   spent in the interpreter
    __cpu_samples_python: Dict[
        Filename, Dict[LineNumber, float]
    ] = defaultdict(lambda: defaultdict(float))

    #   CPU samples for each location in the program
    #   spent in C / libraries / system calls
    __cpu_samples_c: Dict[Filename, Dict[LineNumber, float]] = defaultdict(
        lambda: defaultdict(float)
    )

    # Running stats for the fraction of time running on the CPU.
    __cpu_utilization: Dict[
        Filename, Dict[LineNumber, RunningStats]
    ] = defaultdict(lambda: defaultdict(RunningStats))

    # Running count of total CPU samples per file. Used to prune reporting.
    __cpu_samples: Dict[Filename, float] = defaultdict(float)

    # Running count of malloc samples per file. Used to prune reporting.
    __malloc_samples: Dict[Filename, float] = defaultdict(float)

    # malloc samples for each location in the program
    __memory_malloc_samples: Dict[
        Filename, Dict[LineNumber, Dict[ByteCodeIndex, float]]
    ] = defaultdict(lambda: defaultdict(lambda: defaultdict(float)))

    # mallocs attributable to Python, for each location in the program
    __memory_python_samples: Dict[
        Filename, Dict[LineNumber, Dict[ByteCodeIndex, float]]
    ] = defaultdict(lambda: defaultdict(lambda: defaultdict(float)))

    # free samples for each location in the program
    __memory_free_samples: Dict[
        Filename, Dict[LineNumber, Dict[ByteCodeIndex, float]]
    ] = defaultdict(lambda: defaultdict(lambda: defaultdict(float)))

    # number of times samples were added for the above
    __memory_free_count: Dict[
        Filename, Dict[LineNumber, Dict[ByteCodeIndex, int]]
    ] = defaultdict(lambda: defaultdict(lambda: defaultdict(int)))

    # memcpy samples for each location in the program
    __memcpy_samples: Dict[Filename, Dict[LineNumber, int]] = defaultdict(
        lambda: defaultdict(int)
    )

    # how many CPU samples have been collected
    __total_cpu_samples: float = 0.0

    # "   "    malloc "       "    "    "
    __total_memory_malloc_samples: float = 0.0

    # "   "    free   "       "    "    "
    __total_memory_free_samples: float = 0.0

    # the current memory footprint
    __current_footprint: float = 0.0

    # the peak memory footprint
    __max_footprint: float = 0.0

    # mean seconds between interrupts for CPU sampling.
    __mean_cpu_sampling_rate: float = 0.01

    # last num seconds between interrupts for CPU sampling.
    __last_cpu_sampling_rate: float = __mean_cpu_sampling_rate

    # when did we last receive a signal?
    __last_signal_time_virtual: float = 0
    __last_signal_time_wallclock: float = 0

    # do we use wallclock time (capturing system time and blocking) or not?
    __use_wallclock_time: bool = True

    # memory footprint samples (time, footprint), using 'Adaptive' sampling.
    __memory_footprint_samples = Adaptive(27)

    # same, but per line
    __per_line_footprint_samples: Dict[str, Dict[int, Adaptive]] = defaultdict(
        lambda: defaultdict(lambda: Adaptive(9))
    )

    # path for the program being profiled
    __program_path: str = ""
    # temporary directory to hold aliases to Python
    __python_alias_dir: Any = tempfile.TemporaryDirectory(prefix="scalene")
    # and its name
    __python_alias_dir_name: Any = __python_alias_dir.name
    # where we write profile info
    __output_file: str = ""
    # if we output HTML or not
    __html: bool = False
    # if we profile all code or just target code and code in its child directories
    __profile_all: bool = False
    # how long between outputting stats during execution
    __output_profile_interval: float = float("inf")
    # when we output the next profile
    __next_output_time: float = float("inf")
    # when we started
    __start_time: float = 0
    # total time spent in program being profiled
    __elapsed_time: float = 0

    # maps byte indices to line numbers (collected at runtime)
    # [filename][lineno] -> set(byteindex)
    __bytei_map: Dict[
        Filename, Dict[LineNumber, Set[ByteCodeIndex]]
    ] = defaultdict(lambda: defaultdict(lambda: set()))

    # Things that need to be in sync with include/sampleheap.hpp:
    #
    #   file to communicate the number of malloc/free samples (+ PID)
<<<<<<< HEAD
    __malloc_signal_filename = Filename("/tmp/scalene-malloc-signal" + str(os.getpid()))
    __malloc_lock_filename = Filename("/tmp/scalene-malloc-lock" + str(os.getpid()))
=======
    __malloc_signal_filename = Filename(
        "/tmp/scalene-malloc-signal" + str(os.getpid())
    )
    __malloc_lock_filename = Filename(
        "/tmp/scalene-malloc-lock" + str(os.getpid())
    )
>>>>>>> e3f181e2
    __malloc_signal_position = 0
    try:
        __malloc_signal_fd = open(__malloc_signal_filename, "x")
        __malloc_lock_fd = open(__malloc_lock_filename, "x")
    except BaseException as exc:
        pass
    try:
        __malloc_signal_fd = open(__malloc_signal_filename, "r")
        __malloc_lock_fd = open(__malloc_lock_filename, "r+")
        __malloc_signal_mmap = mmap.mmap(
            __malloc_signal_fd.fileno(),
            0,
            mmap.MAP_SHARED,
            mmap.PROT_READ,
        )
        __malloc_lock_mmap = mmap.mmap(
            __malloc_lock_fd.fileno(), 0, mmap.MAP_SHARED, mmap.PROT_READ | mmap.PROT_WRITE
        )
    except BaseException as exc:
        # Ignore if we aren't profiling memory.
        pass

    #   file to communicate the number of memcpy samples (+ PID)
<<<<<<< HEAD
    __memcpy_signal_filename = Filename("/tmp/scalene-memcpy-signal" + str(os.getpid()))
=======
    __memcpy_signal_filename = Filename(
        "/tmp/scalene-memcpy-signal" + str(os.getpid())
    )
>>>>>>> e3f181e2
    __memcpy_lock_filename = Filename("/tmp/scalene-memcpy-lock" + str(os.getpid()))
    __memcpy_signal_fd = None
    __memcpy_lock_fd = None
    try:
        __memcpy_signal_fd = open(__memcpy_signal_filename, "r")
        __memcpy_lock_fd = open(__memcpy_lock_filename, "r+")
        __memcpy_signal_mmap = mmap.mmap(
            __memcpy_signal_fd.fileno(),
            0,
            mmap.MAP_SHARED,
            mmap.PROT_READ,
        )
        __memcpy_lock_mmap = mmap.mmap(
            __memcpy_lock_fd.fileno(), 0, mmap.MAP_SHARED, mmap.PROT_READ | mmap.PROT_WRITE
        )

    except BaseException:
        pass
    __memcpy_signal_position = 0
    # The specific signals we use.
    # Malloc and free signals are generated by include/sampleheap.hpp.

    __cpu_signal = signal.SIGVTALRM
    __cpu_timer_signal = signal.ITIMER_REAL
    __malloc_signal = signal.SIGXCPU
    __free_signal = signal.SIGXFSZ
    __memcpy_signal = signal.SIGPROF

    # Whether we are in a signal handler or not (to make things properly re-entrant).
    __in_signal_handler = threading.Lock()

    # Program-specific information:
    #   the name of the program being profiled
    __program_being_profiled = Filename("")

    # Is the thread sleeping? (We use this to properly attribute CPU time.)
    __is_thread_sleeping: Dict[int, bool] = defaultdict(
        bool
    )  # False by default

    # Threshold for highlighting lines of code in red.
    __highlight_percentage = 33

    # Default threshold for percent of CPU time to report a file.
    __cpu_percent_threshold = 1

    # Default threshold for number of mallocs to report a file.
    __malloc_threshold = 100

    # Replacement @profile decorator function.
    # We track which functions - in which files - have been decorated,
    # and only report stats for those.
    @staticmethod
    def profile(func: Any) -> Any:
        # Record the file and function name
        Scalene.__files_to_profile[func.__code__.co_filename] = True
        Scalene.__functions_to_profile[func.__code__.co_filename][func] = True

        @functools.wraps(func)
        def wrapper_profile(*args: Any, **kwargs: Any) -> Any:
            value = func(*args, **kwargs)
            return value

        return wrapper_profile

    @staticmethod
    def shim(func: Callable[[Any], Any]) -> Any:
        """
        Provides a decorator that, when used, calls the wrapped function with the Scalene type

        Wrapped function must be of type (s: Scalene) -> Any

        This decorator allows for marking a function in a separate file as a drop-in replacement for an existing
        library function. The intention is for these functions to replace a function that indefinitely blocks (which
        interferes with Scalene) with a function that awakens periodically to allow for signals to be delivered
        """
        func(Scalene)
        # Returns the function itself to the calling file for the sake
        # of not displaying unusual errors if someone attempts to call
        # it
        @functools.wraps(func)
        def wrapped(*args: Any, **kwargs: Any) -> Any:
            return func(*args, **kwargs)  # type: ignore

        return wrapped

    @staticmethod
    def set_thread_sleeping(tid: int) -> None:
        Scalene.__is_thread_sleeping[tid] = True

    @staticmethod
    def reset_thread_sleeping(tid: int) -> None:
        Scalene.__is_thread_sleeping[tid] = False

    @staticmethod
    @lru_cache(maxsize=None)
    def is_call_function(code: CodeType, bytei: ByteCodeIndex) -> bool:
        """Returns true iff the bytecode at the given index is a function call."""
        for ins in dis.get_instructions(code):
            if ins.offset == bytei and ins.opcode in Scalene.__call_opcodes:
                return True
        return False

    @staticmethod
    def set_timer_signals() -> None:
        """Set up timer signals for CPU profiling."""
        if Scalene.__use_wallclock_time:
            Scalene.__cpu_timer_signal = signal.ITIMER_REAL
        else:
            Scalene.__cpu_timer_signal = signal.ITIMER_VIRTUAL

        # Now set the appropriate timer signal.
        if Scalene.__cpu_timer_signal == signal.ITIMER_REAL:
            Scalene.__cpu_signal = signal.SIGALRM
        elif Scalene.__cpu_timer_signal == signal.ITIMER_VIRTUAL:
            Scalene.__cpu_signal = signal.SIGVTALRM
        elif Scalene.__cpu_timer_signal == signal.ITIMER_PROF:
            Scalene.__cpu_signal = signal.SIGPROF
            # NOT SUPPORTED
            assert False, "ITIMER_PROF is not currently supported."

    @staticmethod
    def enable_signals() -> None:
        """Set up the signal handlers to handle interrupts for profiling and start the
        timer interrupts."""
        Scalene.set_timer_signals()
        # CPU
        signal.signal(Scalene.__cpu_signal, Scalene.cpu_signal_handler)
        # Set signal handlers for memory allocation and memcpy events.
        signal.signal(Scalene.__malloc_signal, Scalene.malloc_signal_handler)
        signal.signal(Scalene.__free_signal, Scalene.free_signal_handler)
        signal.signal(
            Scalene.__memcpy_signal,
            Scalene.memcpy_event_signal_handler,
        )
        # Set every signal to restart interrupted system calls.
        signal.siginterrupt(Scalene.__cpu_signal, False)
        signal.siginterrupt(Scalene.__malloc_signal, False)
        signal.siginterrupt(Scalene.__free_signal, False)
        signal.siginterrupt(Scalene.__memcpy_signal, False)
        # Turn on the CPU profiling timer to run every mean_cpu_sampling_rate seconds.
        signal.setitimer(
            Scalene.__cpu_timer_signal,
            Scalene.__mean_cpu_sampling_rate,
            Scalene.__mean_cpu_sampling_rate,
        )
        Scalene.__last_signal_time_virtual = Scalene.get_process_time()

    @staticmethod
    def get_process_time() -> float:
        """Time spent on the CPU."""
        return time.process_time()

    @staticmethod
    def get_wallclock_time() -> float:
        """Wall-clock time."""
        return time.perf_counter()

    def __init__(self, program_being_profiled: Optional[Filename] = None):
        import scalene.replacement_pjoin

        # Hijack lock.
        import scalene.replacement_lock
        import scalene.replacement_poll_selector

        # Hijack join.
        import scalene.replacement_thread_join

        if "cpu_percent_threshold" in arguments:
            Scalene.__cpu_percent_threshold = int(
                arguments.cpu_percent_threshold
            )
        if "malloc_threshold" in arguments:
            Scalene.__malloc_threshold = int(arguments.malloc_threshold)
        if "cpu_sampling_rate" in arguments:
            Scalene.__mean_cpu_sampling_rate = float(
                arguments.cpu_sampling_rate
            )
        if arguments.use_virtual_time:
            Scalene.__use_wallclock_time = False

        if arguments.pid:
            # Child process.
            # We need to use the same directory as the parent.
            # The parent always puts this directory as the first entry in the PATH.
            # Extract the alias directory from the path.
            dirname = os.environ["PATH"].split(os.pathsep)[0]
            Scalene.__python_alias_dir = None
            Scalene.__python_alias_dir_name = dirname

        else:
            # Parent process.
            # Create a temporary directory to hold aliases to the Python
            # executable, so scalene can handle multiple processes; each
            # one is a shell script that redirects to Scalene.
            cmdline = ""
            preface = ""
            # Pass along commands from the invoking command line.
            cmdline += " --cpu-sampling-rate=" + str(
                arguments.cpu_sampling_rate
            )
            if arguments.use_virtual_time:
                cmdline += " --use-virtual-time"
            if arguments.cpu_only:
                cmdline += " --cpu-only"
            else:
                preface = "PYTHONMALLOC=malloc "
                if sys.platform == "linux":
                    shared_lib = os.path.join(
                        os.path.dirname(__file__), "libscalene.so"
                    )
                    preface += "LD_PRELOAD=" + shared_lib
                else:
                    shared_lib = os.path.join(
                        os.path.dirname(__file__), "libscalene.dylib"
                    )
                    preface += "DYLD_INSERT_LIBRARIES=" + shared_lib
            # Add the --pid field so we can propagate it to the child.
            cmdline += " --pid=" + str(os.getpid())
            payload = """#!/bin/bash
    echo $$
    %s %s -m scalene %s $@
    """ % (
                preface,
                sys.executable,
                cmdline,
            )
            # Now create all the files.
            for name in Scalene.__all_python_names:
                fname = os.path.join(Scalene.__python_alias_dir_name, name)
                with open(fname, "w") as file:
                    file.write(payload)
                os.chmod(fname, stat.S_IXUSR | stat.S_IRUSR | stat.S_IWUSR)
            # Finally, insert this directory into the path.
            sys.path.insert(0, Scalene.__python_alias_dir_name)
            os.environ["PATH"] = (
                Scalene.__python_alias_dir_name + ":" + os.environ["PATH"]
            )
            # Force the executable (if anyone invokes it later) to point to one of our aliases.
            sys.executable = Scalene.__all_python_names[0]

        # Register the exit handler to run when the program terminates or we quit.
        atexit.register(Scalene.exit_handler)
        # Store relevant names (program, path).
        if program_being_profiled:
            Scalene.__program_being_profiled = Filename(
                os.path.abspath(program_being_profiled)
            )
            Scalene.__program_path = os.path.dirname(
                Scalene.__program_being_profiled
            )

    @staticmethod
    def cpu_signal_handler(
        signum: Union[
            Callable[[Signals, FrameType], None], int, Handlers, None
        ],
        this_frame: FrameType,
    ) -> None:
        """Wrapper for CPU signal handlers that locks access to the signal handler itself."""
        if Scalene.__in_signal_handler.acquire(blocking=False):
            Scalene.cpu_signal_handler_helper(signum, this_frame)
            Scalene.__in_signal_handler.release()

    @staticmethod
    def profile_this_code(fname: Filename, lineno: LineNumber) -> bool:
        """When using @profile, only profile files & lines that have been decorated."""
        if not Scalene.__files_to_profile:
            return True
        if fname not in Scalene.__files_to_profile:
            return False
        # Now check to see if it's the right line range.
        for fn in Scalene.__functions_to_profile[fname]:
            lines, line_start = inspect.getsourcelines(fn)
            if lineno >= line_start and lineno < line_start + len(lines):
                # Yes, it's in range.
                return True
        return False

    @staticmethod
    def cpu_signal_handler_helper(
        _signum: Union[
            Callable[[Signals, FrameType], None], int, Handlers, None
        ],
        this_frame: FrameType,
    ) -> None:
        """Handle interrupts for CPU profiling."""
        # Record how long it has been since we received a timer
        # before.  See the logic below.
        now_virtual = Scalene.get_process_time()
        now_wallclock = Scalene.get_wallclock_time()
        # If it's time to print some profiling info, do so.
        if now_virtual >= Scalene.__next_output_time:
            # Print out the profile. Set the next output time, stop
            # signals, print the profile, and then start signals
            # again.
            Scalene.__next_output_time += Scalene.__output_profile_interval
            Scalene.stop()
            Scalene.output_profiles()
            Scalene.start()
        # Here we take advantage of an ostensible limitation of Python:
        # it only delivers signals after the interpreter has given up
        # control. This seems to mean that sampling is limited to code
        # running purely in the interpreter, and in fact, that was a limitation
        # of the first version of Scalene, meaning that native code was entirely ignored.
        #
        # (cf. https://docs.python.org/3.9/library/signal.html#execution-of-python-signal-handlers)
        #
        # However: lemons -> lemonade: this "problem" is in fact
        # an effective way to separate out time spent in
        # Python vs. time spent in native code "for free"!  If we get
        # the signal immediately, we must be running in the
        # interpreter. On the other hand, if it was delayed, that means
        # we are running code OUTSIDE the interpreter, e.g.,
        # native code (be it inside of Python or in a library). We
        # account for this time by tracking the elapsed (process) time
        # and compare it to the interval, and add any computed delay
        # (as if it were sampled) to the C counter.
        elapsed_virtual = now_virtual - Scalene.__last_signal_time_virtual
        elapsed_wallclock = (
            now_wallclock - Scalene.__last_signal_time_wallclock
        )
        # CPU utilization is the fraction of time spent on the CPU
        # over the total wallclock time.
        cpu_utilization = elapsed_virtual / elapsed_wallclock
        if cpu_utilization > 1.0:
            # Sometimes, for some reason, virtual time exceeds
            # wallclock time, which makes no sense...
            cpu_utilization = 1.0
        if cpu_utilization < 0.0:
            cpu_utilization = 0.0
        python_time = Scalene.__last_cpu_sampling_rate
        c_time = elapsed_virtual - python_time
        if c_time < 0:
            c_time = 0

        # Update counters for every running thread.
        new_frames = Scalene.compute_frames_to_record(this_frame)
        # Now update counters (weighted) for every frame we are tracking.
        total_time = python_time + c_time

        # First, find out how many frames are not sleeping.  We need
        # to know this number so we can parcel out time appropriately
        # (equally to each running thread).
        total_frames = 0
        for (frame, tident, orig_frame) in new_frames:
            if not Scalene.__is_thread_sleeping[tident]:
                total_frames += 1
        if total_frames == 0:
            return
        normalized_time = total_time / total_frames

        # Now attribute execution time.
        for (frame, tident, orig_frame) in new_frames:
            fname = Filename(frame.f_code.co_filename)
            lineno = LineNumber(frame.f_lineno)
            if frame == new_frames[0][0]:
                # Main thread.
                if not Scalene.__is_thread_sleeping[tident]:
                    Scalene.__cpu_samples_python[fname][lineno] += (
                        python_time / total_frames
                    )
                    Scalene.__cpu_samples_c[fname][lineno] += (
                        c_time / total_frames
                    )
                    Scalene.__cpu_samples[fname] += (
                        python_time + c_time
                    ) / total_frames
                    Scalene.__cpu_utilization[fname][lineno].push(
                        cpu_utilization
                    )
            else:
                # We can't play the same game here of attributing
                # time, because we are in a thread, and threads don't
                # get signals in Python. Instead, we check if the
                # bytecode instruction being executed is a function
                # call.  If so, we attribute all the time to native.
                if not Scalene.__is_thread_sleeping[tident]:
                    # Check if the original caller is stuck inside a call.
                    if Scalene.is_call_function(
                        orig_frame.f_code,
                        ByteCodeIndex(orig_frame.f_lasti),
                    ):
                        # It is. Attribute time to native.
                        Scalene.__cpu_samples_c[fname][
                            lineno
                        ] += normalized_time
                    else:
                        # Not in a call function so we attribute the time to Python.
                        Scalene.__cpu_samples_python[fname][
                            lineno
                        ] += normalized_time
                    Scalene.__cpu_samples[fname] += normalized_time
                    Scalene.__cpu_utilization[fname][lineno].push(
                        cpu_utilization
                    )

        del new_frames

        Scalene.__total_cpu_samples += total_time
        # Pick a new random interval, distributed around the mean.
        next_interval = 0.0
        while next_interval <= 0.0:
            # Choose a normally distributed random number around the
            # mean for the next interval. By setting the standard
            # deviation to a fraction of the mean, we know by
            # properties of the normal distribution that the
            # likelihood of iterating this loop more than once is
            # low. For a fraction 1/f, the probability is
            # p = 1-(math.erf(f/math.sqrt(2)))/2
            next_interval = random.normalvariate(
                Scalene.__mean_cpu_sampling_rate,
                Scalene.__mean_cpu_sampling_rate / 3.0,
            )
        Scalene.__last_cpu_sampling_rate = next_interval
        Scalene.__last_signal_time_wallclock = Scalene.get_wallclock_time()
        Scalene.__last_signal_time_virtual = Scalene.get_process_time()
        signal.setitimer(
            Scalene.__cpu_timer_signal, next_interval, next_interval
        )

    # Returns final frame (up to a line in a file we are profiling), the thread identifier, and the original frame.
    @staticmethod
    def compute_frames_to_record(
        this_frame: FrameType,
    ) -> List[Tuple[FrameType, int, FrameType]]:
        """Collects all stack frames that Scalene actually processes."""
        frames: List[Tuple[FrameType, int]] = [
            (
                cast(
                    FrameType,
                    sys._current_frames().get(cast(int, t.ident), None),
                ),
                cast(int, t.ident),
            )
            for t in threading.enumerate()
            if t != threading.main_thread()
        ]
        # Put the main thread in the front.
        frames.insert(
            0,
            (
                sys._current_frames().get(
                    cast(int, threading.main_thread().ident), None
                ),
                cast(int, threading.main_thread().ident),
            ),
        )
        # Process all the frames to remove ones we aren't going to track.
        new_frames: List[Tuple[FrameType, int, FrameType]] = []
        for (frame, tident) in frames:
            orig_frame = frame
            if not frame:
                continue
            fname = frame.f_code.co_filename
            # Record samples only for files we care about.
            if not fname:
                # 'eval/compile' gives no f_code.co_filename.  We have
                # to look back into the outer frame in order to check
                # the co_filename.
                back = cast(FrameType, frame.f_back)
                fname = Filename(back.f_code.co_filename)
            while not Scalene.should_trace(fname):
                # Walk the stack backwards until we hit a frame that
                # IS one we should trace (if there is one).  i.e., if
                # it's in the code being profiled, and it is just
                # calling stuff deep in libraries.
                if frame:
                    frame = cast(FrameType, frame.f_back)
                    if frame:
                        fname = frame.f_code.co_filename
                        continue
                else:
                    break
            if frame:
                new_frames.append((frame, tident, orig_frame))
        return new_frames

    @staticmethod
    def malloc_signal_handler(
        signum: Union[
            Callable[[Signals, FrameType], None], int, Handlers, None
        ],
        this_frame: FrameType,
    ) -> None:
        """Handle malloc events."""
        if Scalene.__in_signal_handler.acquire(blocking=False):
            Scalene.allocation_signal_handler(signum, this_frame)
            Scalene.__in_signal_handler.release()

    @staticmethod
    def free_signal_handler(
        signum: Union[
            Callable[[Signals, FrameType], None], int, Handlers, None
        ],
        this_frame: FrameType,
    ) -> None:
        """Handle free events."""
        if Scalene.__in_signal_handler.acquire(blocking=False):
            Scalene.allocation_signal_handler(signum, this_frame)
            Scalene.__in_signal_handler.release()

    @staticmethod
    def allocation_signal_handler(
        signum: Union[
            Callable[[Signals, FrameType], None], int, Handlers, None
        ],
        this_frame: FrameType,
    ) -> None:
        """Handle interrupts for memory profiling (mallocs and frees)."""
        new_frames = Scalene.compute_frames_to_record(this_frame)
        if not new_frames:
            return
        try:
            mmap_hl_spinlock.mmap_lock(Scalene.__malloc_lock_mmap)
            # Process the input array from where we left off reading last time.
            arr: List[Tuple[int, str, float, float]] = []
            try:
                mm = Scalene.__malloc_signal_mmap
                mm.seek(Scalene.__malloc_signal_position)
                while True:
                    count_str = mm.readline().rstrip().decode("ascii")
                    if count_str == "":
                        break
                    (
                        action,
                        alloc_time_str,
                        count_str,
                        python_fraction_str,
                    ) = count_str.split(",")
                    arr.append(
                        (
                            int(alloc_time_str),
                            action,
                            float(count_str),
                            float(python_fraction_str),
                        )
                    )
                Scalene.__malloc_signal_position = mm.tell() - 1
            except FileNotFoundError:
                pass

            arr.sort()

            # Iterate through the array to compute the new current footprint.
            # and update the global __memory_footprint_samples.
            before = Scalene.__current_footprint
            for item in arr:
                _alloc_time, action, count, python_fraction = item
                count /= 1024 * 1024
                is_malloc = action == "M"
                if is_malloc:
                    Scalene.__current_footprint += count
                    if Scalene.__current_footprint > Scalene.__max_footprint:
                        Scalene.__max_footprint = Scalene.__current_footprint
                else:
                    Scalene.__current_footprint -= count
                Scalene.__memory_footprint_samples.add(Scalene.__current_footprint)
            after = Scalene.__current_footprint

            # Now update the memory footprint for every running frame.
            # This is a pain, since we don't know to whom to attribute memory,
            # so we may overcount.

            for (frame, _tident, _orig_frame) in new_frames:
                fname = Filename(frame.f_code.co_filename)
                lineno = LineNumber(frame.f_lineno)
                bytei = ByteCodeIndex(frame.f_lasti)
                # Add the byte index to the set for this line (if it's not there already).
                Scalene.__bytei_map[fname][lineno].add(bytei)
                curr = before
                python_frac = 0.0
                allocs = 0.0
                # Go through the array again and add each updated current footprint.
                for item in arr:
                    _alloc_time, action, count, python_fraction = item
                    count /= 1024 * 1024
                    is_malloc = action == "M"
                    if is_malloc:
                        allocs += count
                        curr += count
                        python_frac += python_fraction * count
                    else:
                        curr -= count
                    Scalene.__per_line_footprint_samples[fname][lineno].add(curr)
                assert curr == after
                # If there was a net increase in memory, treat it as if it
                # was a malloc; otherwise, treat it as if it was a
                # free. This is for later reporting of net memory gain /
                # loss per line of code.
                if after > before:
                    Scalene.__memory_malloc_samples[fname][lineno][bytei] += after - before
                    Scalene.__memory_python_samples[fname][lineno][bytei] += (
                        python_frac / allocs
                    ) * (after - before)
                    Scalene.__malloc_samples[fname] += 1
                    Scalene.__total_memory_malloc_samples += after - before
                else:
                    Scalene.__memory_free_samples[fname][lineno][bytei] += before - after
                    Scalene.__memory_free_count[fname][lineno][bytei] += 1
                    Scalene.__total_memory_free_samples += before - after
        finally:
            mmap_hl_spinlock.mmap_unlock(Scalene.__malloc_lock_mmap)
    @staticmethod
    def memcpy_event_signal_handler(
        signum: Union[
            Callable[[Signals, FrameType], None], int, Handlers, None
        ],
        frame: FrameType,
    ) -> None:
        """Handles memcpy events."""
        if not Scalene.__in_signal_handler.acquire(blocking=False):
            return
        mmap_hl_spinlock.mmap_lock(Scalene.__memcpy_lock_mmap)
        try:
            new_frames = Scalene.compute_frames_to_record(frame)
            if not new_frames:
                Scalene.__in_signal_handler.release()
                return
            arr: List[Tuple[int, int]] = []
            # Process the input array.
            try:
                mfile = Scalene.__memcpy_signal_mmap
                if mfile:
                    mfile.seek(Scalene.__memcpy_signal_position)
                    while True:
                        count_str = mfile.readline().rstrip().decode("ascii")
                        if count_str == "":
                            break
                        count_str = count_str.rstrip()

                        (memcpy_time_str, count_str2) = count_str.split(",")
                        arr.append((int(memcpy_time_str), int(count_str2)))
                    Scalene.__memcpy_signal_position = mfile.tell() - 1
            except Exception:
                pass
            arr.sort()

            for item in arr:
                _memcpy_time, count = item
                for (the_frame, _tident, _orig_frame) in new_frames:
                    fname = Filename(the_frame.f_code.co_filename)
                    line_no = LineNumber(the_frame.f_lineno)
                    bytei = ByteCodeIndex(the_frame.f_lasti)
                    # Add the byte index to the set for this line.
                    Scalene.__bytei_map[fname][line_no].add(bytei)
                    Scalene.__memcpy_samples[fname][line_no] += count

            Scalene.__in_signal_handler.release()
        finally:
            # TODO: wrap this in a contextmanager
            mmap_hl_spinlock.mmap_unlock(Scalene.__memcpy_lock_mmap)
    @staticmethod
    @lru_cache(None)
    def should_trace(filename: str) -> bool:
        """Return true if the filename is one we should trace."""
        # If the @profile decorator has been used,
        # we restrict profiling to files containing decorated functions.
        if Scalene.__files_to_profile:
            return filename in Scalene.__files_to_profile
        # Generic handling follows (when no @profile decorator has been used).
        if not filename:
            return False
        if filename[0] == "<":
            # Not a real file.
            return False
        if (
            "scalene_profiler.py" in filename
            or "scalene/__main__.py" in filename
        ):
            # Don't profile the profiler.
            return False
        if Scalene.__profile_all:
            # Profile everything else.
            return True
        if "site-packages" in filename or "/usr/lib/python" in filename:
            # Don't profile Python internals.
            return False
        # Profile anything in the program's directory or a child directory,
        # but nothing else, unless otherwise specified.
        filename = os.path.abspath(filename)
        return Scalene.__program_path in filename

    @staticmethod
    def start() -> None:
        """Initiate profiling."""
        Scalene.enable_signals()
        Scalene.__start_time = Scalene.get_wallclock_time()

    @staticmethod
    def stop() -> None:
        """Complete profiling."""
        Scalene.disable_signals()
        Scalene.__elapsed_time += (
            Scalene.get_wallclock_time() - Scalene.__start_time
        )

    @staticmethod
    def output_profile_line(
        fname: Filename,
        line_no: LineNumber,
        line: str,
        console: Console,
        tbl: Table,
    ) -> bool:
        """Print at most one line of the profile (true == printed one)."""
        if not Scalene.profile_this_code(fname, line_no):
            return False
        current_max = Scalene.__max_footprint
        did_sample_memory: bool = (
            Scalene.__total_memory_free_samples
            + Scalene.__total_memory_malloc_samples
        ) > 0
        # Strip newline
        line = line.rstrip()
        # Generate syntax highlighted version.
        if Scalene.__html:
            syntax_highlighted = Syntax(
                line, "python", theme="default", line_numbers=False
            )
        else:
            syntax_highlighted = Syntax(
                line, "python", theme="vim", line_numbers=False
            )
        # Prepare output values.
        n_cpu_samples_c = Scalene.__cpu_samples_c[fname][line_no]
        # Correct for negative CPU sample counts. This can happen
        # because of floating point inaccuracies, since we perform
        # subtraction to compute it.
        if n_cpu_samples_c < 0:
            n_cpu_samples_c = 0
        n_cpu_samples_python = Scalene.__cpu_samples_python[fname][line_no]

        # Compute percentages of CPU time.
        if Scalene.__total_cpu_samples != 0:
            n_cpu_percent_c = (
                n_cpu_samples_c * 100 / Scalene.__total_cpu_samples
            )
            n_cpu_percent_python = (
                n_cpu_samples_python * 100 / Scalene.__total_cpu_samples
            )
        else:
            n_cpu_percent_c = 0
            n_cpu_percent_python = 0

        # Now, memory stats.
        # Accumulate each one from every byte index.
        n_malloc_mb = 0.0
        n_python_malloc_mb = 0.0
        n_free_mb = 0.0
        for index in Scalene.__bytei_map[fname][line_no]:
            mallocs = Scalene.__memory_malloc_samples[fname][line_no][index]
            n_malloc_mb += mallocs
            n_python_malloc_mb += Scalene.__memory_python_samples[fname][
                line_no
            ][index]
            frees = Scalene.__memory_free_samples[fname][line_no][index]
            n_free_mb += frees

        n_growth_mb = n_malloc_mb - n_free_mb
        if -1 < n_growth_mb < 0:
            # Don't print out "-0".
            n_growth_mb = 0
        n_usage_fraction = (
            0
            if not Scalene.__total_memory_malloc_samples
            else n_malloc_mb / Scalene.__total_memory_malloc_samples
        )
        n_python_fraction = (
            0 if not n_malloc_mb else n_python_malloc_mb / n_malloc_mb
        )
        # Finally, print results.
        n_cpu_percent_c_str: str = (
            "" if n_cpu_percent_c < 0.5 else "%6.0f%%" % n_cpu_percent_c
        )
        n_cpu_percent_python_str: str = (
            ""
            if n_cpu_percent_python < 0.5
            else "%5.0f%%" % n_cpu_percent_python
        )
        n_growth_mb_str: str = (
            ""
            if (not n_growth_mb and not n_usage_fraction)
            else "%5.0f" % n_growth_mb
        )
        n_usage_fraction_str: str = (
            ""
            if n_usage_fraction < 0.5
            else "%3.0f%%" % (100 * n_usage_fraction)
        )
        n_python_fraction_str: str = (
            ""
            if n_python_fraction < 0.5
            else "%5.0f%%" % (100 * n_python_fraction)
        )
        n_copy_b = Scalene.__memcpy_samples[fname][line_no]
        n_copy_mb_s = n_copy_b / (1024 * 1024 * Scalene.__elapsed_time)
        n_copy_mb_s_str: str = (
            "" if n_copy_mb_s < 0.5 else "%6.0f" % n_copy_mb_s
        )

        n_cpu_percent = n_cpu_percent_c + n_cpu_percent_python
        # Only report utilization where there is more than 1% CPU total usage,
        # and the standard error of the mean is low (meaning it's an accurate estimate).
        sys_str: str = (
            ""
            if n_cpu_percent < 0.5
            or Scalene.__cpu_utilization[fname][line_no].size() <= 1
            or Scalene.__cpu_utilization[fname][line_no].sem() > 0.025
            or Scalene.__cpu_utilization[fname][line_no].mean() > 0.99
            else "%3.0f%%"
            % (
                n_cpu_percent
                * (1.0 - (Scalene.__cpu_utilization[fname][line_no].mean()))
            )
        )

        if did_sample_memory:
            spark_str: str = ""
            # Scale the sparkline by the usage fraction.
            samples = Scalene.__per_line_footprint_samples[fname][line_no]
            for i in range(0, len(samples.get())):
                samples.get()[i] *= n_usage_fraction
            if samples.get():
                _, _, spark_str = sparkline.generate(
                    samples.get()[0 : samples.len()], 0, current_max
                )

            # Red highlight
            ncpps: Any = ""
            ncpcs: Any = ""
            nufs: Any = ""
            if (
                n_usage_fraction >= Scalene.__highlight_percentage
                or (n_cpu_percent_c + n_cpu_percent_python)
                >= Scalene.__highlight_percentage
            ):
                ncpps = Text.assemble((n_cpu_percent_python_str, "bold red"))
                ncpcs = Text.assemble((n_cpu_percent_c_str, "bold red"))
                nufs = Text.assemble(
                    (spark_str + n_usage_fraction_str, "bold red")
                )
            else:
                ncpps = n_cpu_percent_python_str
                ncpcs = n_cpu_percent_c_str
                nufs = spark_str + n_usage_fraction_str

            if not arguments.reduced_profile or ncpps + ncpcs + nufs:
                tbl.add_row(
                    str(line_no),
                    ncpps,  # n_cpu_percent_python_str,
                    ncpcs,  # n_cpu_percent_c_str,
                    sys_str,
                    n_python_fraction_str,
                    n_growth_mb_str,
                    nufs,  # spark_str + n_usage_fraction_str,
                    n_copy_mb_s_str,
                    syntax_highlighted,
                )
                return True
            else:
                return False

        else:

            # Red highlight
            if (
                n_cpu_percent_c + n_cpu_percent_python
            ) >= Scalene.__highlight_percentage:
                ncpps = Text.assemble((n_cpu_percent_python_str, "bold red"))
                ncpcs = Text.assemble((n_cpu_percent_c_str, "bold red"))
            else:
                ncpps = n_cpu_percent_python_str
                ncpcs = n_cpu_percent_c_str

            if not arguments.reduced_profile or ncpps + ncpcs:
                tbl.add_row(
                    str(line_no),
                    ncpps,  # n_cpu_percent_python_str,
                    ncpcs,  # n_cpu_percent_c_str,
                    sys_str,
                    syntax_highlighted,
                )
                return True
            else:
                return False

    @staticmethod
    def output_stats(pid: int) -> None:
        payload: List[Any] = []
        payload = [
            Scalene.__max_footprint,
            Scalene.__elapsed_time,
            Scalene.__total_cpu_samples,
            Scalene.__cpu_samples_c,
            Scalene.__cpu_samples_python,
            Scalene.__bytei_map,
            Scalene.__cpu_samples,
            Scalene.__memory_malloc_samples,
            Scalene.__memory_python_samples,
            Scalene.__memory_free_samples,
            Scalene.__memcpy_samples,
            Scalene.__per_line_footprint_samples,
            Scalene.__total_memory_free_samples,
            Scalene.__total_memory_malloc_samples,
            Scalene.__memory_footprint_samples,
        ]
        # To be added: __malloc_samples

        # Create a file in the Python alias directory with the relevant info.
        out_fname = os.path.join(
            Scalene.__python_alias_dir_name,
            "scalene" + str(pid) + "-" + str(os.getpid()),
        )
        with open(out_fname, "wb") as out_file:
            cloudpickle.dump(payload, out_file)

    @staticmethod
    def merge_stats() -> None:
        the_dir = pathlib.Path(Scalene.__python_alias_dir_name)
        for f in list(the_dir.glob("**/scalene*")):
            # Skip empty files.
            if os.path.getsize(f) == 0:
                continue
            with open(f, "rb") as file:
                unpickler = pickle.Unpickler(file)
                value = unpickler.load()
                Scalene.__max_footprint = max(
                    Scalene.__max_footprint, value[0]
                )
                Scalene.__elapsed_time = max(Scalene.__elapsed_time, value[1])
                Scalene.__total_cpu_samples += value[2]
                del value[:3]
                for dict, index in [
                    (Scalene.__cpu_samples_c, 0),
                    (Scalene.__cpu_samples_python, 1),
                    (Scalene.__memcpy_samples, 7),
                    (Scalene.__per_line_footprint_samples, 8),
                ]:
                    for fname in value[index]:
                        for lineno in value[index][fname]:
                            v = value[index][fname][lineno]
                            dict[fname][lineno] += v  # type: ignore
                for dict, index in [
                    (Scalene.__memory_malloc_samples, 4),
                    (Scalene.__memory_python_samples, 5),
                    (Scalene.__memory_free_samples, 6),
                ]:
                    for fname in value[index]:
                        for lineno in value[index][fname]:
                            for ind in value[index][fname][lineno]:
                                dict[fname][lineno][ind] += value[index][
                                    fname
                                ][lineno][ind]
                for fname in value[2]:
                    for lineno in value[2][fname]:
                        v = value[2][fname][lineno]
                        Scalene.__bytei_map[fname][lineno] |= v
                for fname in value[3]:
                    Scalene.__cpu_samples[fname] += value[3][fname]
                Scalene.__total_memory_free_samples += value[9]
                Scalene.__total_memory_malloc_samples += value[10]
                Scalene.__memory_footprint_samples += value[11]
            os.remove(f)

    @staticmethod
    def output_profiles() -> bool:
        """Write the profile out."""
        # Get the children's stats, if any.
        if not arguments.pid:
            Scalene.merge_stats()
        current_max: float = Scalene.__max_footprint
        # If we've collected any samples, dump them.
        if (
            not Scalene.__total_cpu_samples
            and not Scalene.__total_memory_malloc_samples
            and not Scalene.__total_memory_free_samples
        ):
            # Nothing to output.
            return False
        # Collect all instrumented filenames.
        all_instrumented_files: List[Filename] = list(
            set(
                list(Scalene.__cpu_samples_python.keys())
                + list(Scalene.__cpu_samples_c.keys())
                + list(Scalene.__memory_free_samples.keys())
                + list(Scalene.__memory_malloc_samples.keys())
            )
        )
        if not all_instrumented_files:
            # We didn't collect samples in source files.
            return False
        # If I have at least one memory sample, then we are profiling memory.
        did_sample_memory: bool = (
            Scalene.__total_memory_free_samples
            + Scalene.__total_memory_malloc_samples
        ) > 0
        title = Text()
        mem_usage_line: Union[Text, str] = ""
        if did_sample_memory:
            samples = Scalene.__memory_footprint_samples
            if len(samples.get()) > 0:
                # Output a sparkline as a summary of memory usage over time.
                _, _, spark_str = sparkline.generate(
                    samples.get()[0 : samples.len()], 0, current_max
                )
                mem_usage_line = Text.assemble(
                    "Memory usage: ",
                    ((spark_str, "blue")),
                    (" (max: %6.2fMB)\n" % current_max),
                )
                title.append(mem_usage_line)

        null = open("/dev/null", "w")
        # Get column width of the terminal and adjust to fit.
        # Note that Scalene works best with at least 132 columns.
        column_width = shutil.get_terminal_size().columns
        console = Console(
            width=column_width,
            record=True,
            force_terminal=True,
            file=null,
        )
        # Build a list of files we will actually report on.
        report_files: List[Filename] = []
        # Sort in descending order of CPU cycles, and then ascending order by filename
        for fname in sorted(
            all_instrumented_files,
            key=lambda f: (-(Scalene.__cpu_samples[f]), f),
        ):
            fname = Filename(fname)
            try:
                percent_cpu_time = (
                    100
                    * Scalene.__cpu_samples[fname]
                    / Scalene.__total_cpu_samples
                )
            except ZeroDivisionError:
                percent_cpu_time = 0

            # Ignore files responsible for less than some percent of execution time and fewer than a threshold # of mallocs.
            if (
                Scalene.__malloc_samples[fname] < Scalene.__malloc_threshold
                and percent_cpu_time < Scalene.__cpu_percent_threshold
            ):
                continue
            report_files.append(fname)

        # Don't actually output the profile if we are a child process.
        # Instead, write info to disk for the main process to collect.
        if arguments.pid:
            Scalene.output_stats(arguments.pid)
            return True

        for fname in report_files:
            # Print header.
            percent_cpu_time = (
                100
                * Scalene.__cpu_samples[fname]
                / Scalene.__total_cpu_samples
            )
            new_title = mem_usage_line + (
                "%s: %% of time = %6.2f%% out of %6.2fs."
                % (fname, percent_cpu_time, Scalene.__elapsed_time)
            )
            # Only display total memory usage once.
            mem_usage_line = ""

            tbl = Table(
                box=box.MINIMAL_HEAVY_HEAD,
                title=new_title,
                collapse_padding=True,
            )

            tbl.add_column("Line", justify="right", no_wrap=True)
            tbl.add_column("Time %\nPython", no_wrap=True)
            tbl.add_column("Time %\nnative", no_wrap=True)
            tbl.add_column("Sys\n%", no_wrap=True)

            if did_sample_memory:
                tbl.add_column("Mem %\nPython", no_wrap=True)
                tbl.add_column("Net\n(MB)", no_wrap=True)
                tbl.add_column("Memory usage\nover time / %", no_wrap=True)
                tbl.add_column("Copy\n(MB/s)", no_wrap=True)
                tbl.add_column("\n" + fname, width=column_width - 72)
            else:
                tbl.add_column("\n" + fname, width=column_width - 36)

            # Print out the the profile for the source, line by line.
            with open(fname, "r") as source_file:
                # We track whether we should put in ellipsis (for reduced profiles)
                # or not.
                did_print = True  # did we print a profile line last time?
                for line_no, line in enumerate(source_file, 1):
                    old_did_print = did_print
                    did_print = Scalene.output_profile_line(
                        fname, LineNumber(line_no), line, console, tbl
                    )
                    if old_did_print and not did_print:
                        # We are skipping lines, so add an ellipsis.
                        tbl.add_row("...")
                    old_did_print = did_print

            console.print(tbl)

        if Scalene.__html:
            # Write HTML file.
            if not Scalene.__output_file:
                Scalene.__output_file = "/dev/stdout"
            md = Markdown(
                "generated by the [scalene](https://github.com/emeryberger/scalene) profiler"
            )
            console.print(md)
            console.save_html(Scalene.__output_file, clear=False)
        else:
            if not Scalene.__output_file:
                # No output file specified: write to stdout.
                sys.stdout.write(console.export_text(styles=True))
            else:
                # Don't output styles to text file.
                console.save_text(
                    Scalene.__output_file, styles=False, clear=False
                )
        return True

    @staticmethod
    def disable_signals() -> None:
        """Turn off the profiling signals."""
        try:
            signal.setitimer(Scalene.__cpu_timer_signal, 0)
            signal.signal(Scalene.__malloc_signal, signal.SIG_IGN)
            signal.signal(Scalene.__free_signal, signal.SIG_IGN)
            signal.signal(Scalene.__memcpy_signal, signal.SIG_IGN)
        except BaseException:
            # Retry just in case we get interrupted by one of our own signals.
            Scalene.disable_signals()

    @staticmethod
    def exit_handler() -> None:
        """When we exit, disable all signals."""
        Scalene.disable_signals()
        # Delete the temporary directory.
        try:
            Scalene.__python_alias_dir.cleanup()
        except BaseException:
            pass

    @staticmethod
    def termination_handler(
        signum: Union[
            Callable[[Signals, FrameType], None], int, Handlers, None
        ],
        this_frame: FrameType,
    ) -> None:
        sys.exit(-1)

    @staticmethod
    def main() -> None:
        # import scalene.replacement_rlock
        """Invokes the profiler from the command-line."""
        try:
            (
                args,
                left,
            ) = parse_args()  # We currently do this twice, but who cares.
            sys.argv = left
            Scalene.__output_profile_interval = args.profile_interval
            Scalene.__next_output_time = (
                Scalene.get_wallclock_time()
                + Scalene.__output_profile_interval
            )
            Scalene.__html = args.html
            Scalene.__output_file = args.outfile
            Scalene.__profile_all = args.profile_all
            try:
                with open(sys.argv[0], "rb") as prog_being_profiled:
                    # Read in the code and compile it.
                    try:
                        code = compile(
                            prog_being_profiled.read(),
                            sys.argv[0],
                            "exec",
                        )
                    except SyntaxError:
                        traceback.print_exc()
                        sys.exit(-1)
                    # Push the program's path.
                    program_path = os.path.dirname(
                        os.path.abspath(sys.argv[0])
                    )
                    sys.path.insert(0, program_path)
                    Scalene.__program_path = program_path
                    # Grab local and global variables.
                    import __main__

                    the_locals = __main__.__dict__
                    the_globals = __main__.__dict__
                    # Splice in the name of the file being executed instead of the profiler.
                    the_globals["__file__"] = os.path.basename(sys.argv[0])
                    # Some mysterious module foo to make this work the same with -m as with `scalene`.
                    the_globals["__spec__"] = None
                    # Start the profiler.
                    fullname = os.path.join(
                        program_path, os.path.basename(sys.argv[0])
                    )
                    profiler = Scalene(Filename(fullname))
                    try:
                        # We exit with this status (returning error code as appropriate).
                        exit_status = 0
                        # Catch termination so we print a profile before exiting.
                        # (Invokes sys.exit, which is caught below.)
                        signal.signal(
                            signal.SIGTERM,
                            Scalene.termination_handler,
                        )
                        # Catch termination so we print a profile before exiting.
                        profiler.start()
                        # Run the code being profiled.
                        try:
                            exec(code, the_globals, the_locals)
                        except SystemExit as se:
                            # Intercept sys.exit and propagate the error code.
                            exit_status = se.code
                        except BaseException:
                            print(traceback.format_exc())  # for debugging only

                        profiler.stop()
                        # If we've collected any samples, dump them.
                        if profiler.output_profiles():
                            pass
                        else:
                            print(
                                "Scalene: Program did not run for long enough to profile."
                            )
                        sys.exit(exit_status)
                    except Exception as ex:
                        template = "Scalene: An exception of type {0} occurred. Arguments:\n{1!r}"
                        message = template.format(type(ex).__name__, ex.args)
                        print(message)
                        print(traceback.format_exc())
            except (FileNotFoundError, IOError):
                print("Scalene: could not find input file " + sys.argv[0])
                sys.exit(-1)
        except SystemExit:
            pass
        except BaseException:
            print("Scalene failed to initialize.\n" + traceback.format_exc())
            sys.exit(-1)


if __name__ == "__main__":
    Scalene.main()<|MERGE_RESOLUTION|>--- conflicted
+++ resolved
@@ -451,17 +451,12 @@
     # Things that need to be in sync with include/sampleheap.hpp:
     #
     #   file to communicate the number of malloc/free samples (+ PID)
-<<<<<<< HEAD
-    __malloc_signal_filename = Filename("/tmp/scalene-malloc-signal" + str(os.getpid()))
-    __malloc_lock_filename = Filename("/tmp/scalene-malloc-lock" + str(os.getpid()))
-=======
     __malloc_signal_filename = Filename(
         "/tmp/scalene-malloc-signal" + str(os.getpid())
     )
     __malloc_lock_filename = Filename(
         "/tmp/scalene-malloc-lock" + str(os.getpid())
     )
->>>>>>> e3f181e2
     __malloc_signal_position = 0
     try:
         __malloc_signal_fd = open(__malloc_signal_filename, "x")
@@ -485,13 +480,9 @@
         pass
 
     #   file to communicate the number of memcpy samples (+ PID)
-<<<<<<< HEAD
-    __memcpy_signal_filename = Filename("/tmp/scalene-memcpy-signal" + str(os.getpid()))
-=======
     __memcpy_signal_filename = Filename(
         "/tmp/scalene-memcpy-signal" + str(os.getpid())
     )
->>>>>>> e3f181e2
     __memcpy_lock_filename = Filename("/tmp/scalene-memcpy-lock" + str(os.getpid()))
     __memcpy_signal_fd = None
     __memcpy_lock_fd = None
