"""Scalene: a scripting-language aware profiler for Python.

    https://github.com/plasma-umass/scalene

    See the paper "docs/scalene-paper.pdf" in this repository for technical
    details on an earlier version of Scalene's design; note that a
    number of these details have changed.

    by Emery Berger
    https://emeryberger.com

    usage: scalene test/testme.py
    usage help: scalene --help

"""
import argparse
import atexit
import builtins
import contextlib
import functools
import gc
import inspect
import json
import math
import multiprocessing
import os
import pathlib
import platform
import re
import signal
import stat
import sys
import tempfile
import threading
import time
import traceback
from collections import defaultdict
from functools import lru_cache
from signal import Handlers, Signals
from types import FrameType
from typing import Any, Callable, Dict, List, Optional, Set, Tuple, Union, cast

from scalene.scalene_arguments import ScaleneArguments
from scalene.scalene_client_timer import ScaleneClientTimer
from scalene.scalene_funcutils import ScaleneFuncUtils
from scalene.scalene_json import ScaleneJSON
from scalene.scalene_mapfile import ScaleneMapFile
from scalene.scalene_output import ScaleneOutput
from scalene.scalene_preload import ScalenePreload
from scalene.scalene_signals import ScaleneSignals
from scalene.scalene_statistics import (
    Address,
    ByteCodeIndex,
    Filename,
    LineNumber,
    ScaleneStatistics,
)

if sys.platform != "win32":
    import resource

# For now, disable experimental GPU support for Apple
if platform.system() == "Darwin":
    from scalene.scalene_apple_gpu import ScaleneAppleGPU as ScaleneGPU
else:
    from scalene.scalene_gpu import ScaleneGPU

from scalene.scalene_parseargs import ScaleneParseArgs, StopJupyterExecution
from scalene.scalene_sigqueue import ScaleneSigQueue


def require_python(version: Tuple[int, int]) -> None:
    assert (
        sys.version_info >= version
    ), f"Scalene requires Python version {version[0]}.{version[1]} or above."


require_python((3, 7) if sys.platform != "win32" else (3, 8))


# Scalene fully supports Unix-like operating systems; in
# particular, Linux, Mac OS X, and WSL 2 (Windows Subsystem for Linux 2 = Ubuntu).
# It also has partial support for Windows.

# Install our profile decorator.


def scalene_redirect_profile(func: Any) -> Any:
    return Scalene.profile(func)


builtins.profile = scalene_redirect_profile  # type: ignore

# Must equal src/include/sampleheap.hpp NEWLINE *minus 1*
NEWLINE_TRIGGER_LENGTH = 98820  # SampleHeap<...>::NEWLINE-1


def start() -> None:
    Scalene.start()


def stop() -> None:
    Scalene.stop()


class Scalene:
    """The Scalene profiler itself."""

    __in_jupyter = False # are we running inside a Jupyter notebook
    __start_time = 0 # start of profiling, in nanoseconds
    
    # Whether the current profiler is a child
    __is_child = -1
    # the pid of the primary profiler
    __parent_pid = -1
    __initialized: bool = False
    __last_profiled = (Filename("NADA"), LineNumber(0), ByteCodeIndex(0))
    __last_profiled_invalidated = False

    # Support for @profile
    # decorated files
    __files_to_profile: Dict[Filename, bool] = defaultdict(bool)
    # decorated functions
    __functions_to_profile: Dict[Filename, Dict[Any, bool]] = defaultdict(
        lambda: {}
    )

    # Cache the original thread join function, which we replace with our own version.
    __original_thread_join = threading.Thread.join

    # As above; we'll cache the original thread and replace it.
    __original_lock = threading.Lock

    __args = ScaleneArguments()
    __signals = ScaleneSignals()
    __stats = ScaleneStatistics()
    __output = ScaleneOutput()
    __json = ScaleneJSON()
    __gpu = ScaleneGPU()

    __output.gpu = __gpu.has_gpu()
    __json.gpu = __gpu.has_gpu()

    @staticmethod
    def get_original_lock() -> threading.Lock:
        return Scalene.__original_lock()

    # Likely names for the Python interpreter.
    __all_python_names = [
        os.path.basename(sys.executable),
        os.path.basename(sys.executable) + str(sys.version_info.major),
        os.path.basename(sys.executable)
        + str(sys.version_info.major)
        + "."
        + str(sys.version_info.minor),
    ]

    # when did we last receive a signal?
    __last_signal_time_virtual: float = 0
    __last_signal_time_wallclock: float = 0
    __last_signal_time_sys: float = 0
    __last_signal_time_user: float = 0

    # path for the program being profiled
    __program_path: str = ""
    # temporary directory to hold aliases to Python

    __python_alias_dir: pathlib.Path

    # Profile output parameters

    # when we output the next profile
    __next_output_time: float = float("inf")
    # pid for tracking child processes
    __pid: int = 0

    __malloc_mapfile: ScaleneMapFile
    __memcpy_mapfile: ScaleneMapFile

    # Program-specific information:
    #   the name of the program being profiled
    __program_being_profiled = Filename("")

    # Is the thread sleeping? (We use this to properly attribute CPU time.)
    __is_thread_sleeping: Dict[int, bool] = defaultdict(
        bool
    )  # False by default
    
    child_pids: Set[int] = set() # Needs to be unmangled to be accessed by shims

    # Signal queues for CPU timers, allocations, and memcpy
    __cpu_sigq: ScaleneSigQueue[Any]
    __alloc_sigq: ScaleneSigQueue[Any]
    __memcpy_sigq: ScaleneSigQueue[Any]
    __sigqueues: List[ScaleneSigQueue[Any]]

    client_timer: ScaleneClientTimer = ScaleneClientTimer()

    
    __orig_setitimer = signal.setitimer
    __orig_signal = signal.signal
    __orig_raise_signal = signal.raise_signal
    __orig_kill = os.kill

    @staticmethod
    def get_all_signals_set() -> Set[int]:
        return set(Scalene.__signals.get_all_signals())
        
    @staticmethod
    def get_timer_signals() -> Tuple[int, signal.Signals]:
        return Scalene.__signals.get_timer_signals()
        

    @staticmethod
    def set_in_jupyter() -> None:
        Scalene.__in_jupyter = True

    @staticmethod
    def in_jupyter() -> bool:
        return Scalene.__in_jupyter
    
    @staticmethod
    def interruption_handler(
        signum: Union[
            Callable[[Signals, FrameType], None], int, Handlers, None
        ],
        this_frame: Optional[FrameType],
    ) -> None:
        raise KeyboardInterrupt

    @staticmethod
    def on_stack(
        frame: FrameType, fname: Filename, lineno: LineNumber
    ) -> Optional[FrameType]:
        """Returns true iff the given filename and line number are anywhere on the stack starting at frame."""
        found_frame = None
        f = frame
        while f:
            if (f.f_code.co_filename, f.f_lineno) == (fname, lineno):
                found_frame = f
                break
            f = cast(FrameType, f.f_back)
        return found_frame

    @staticmethod
    def update_line() -> None:
        # Mark a new line by allocating the trigger number of bytes.
        bytearray(NEWLINE_TRIGGER_LENGTH)

    @staticmethod
    def invalidate_lines(frame: FrameType, _event: str, _arg: str) -> Any:
        """Mark the last_profiled information as invalid as soon as we execute a different line of code."""
        try:
            # If we are still on the same line, return.
            ff = frame.f_code.co_filename
            fl = frame.f_lineno
            (fname, lineno, lasti) = Scalene.__last_profiled
            if (ff == fname) and (fl == lineno):
                return None
            # Different line: stop tracing this frame.
            frame.f_trace = None
            frame.f_trace_lines = False
            # If we are not in a file we should be tracing, return.
            if not Scalene.should_trace(ff):
                return None
            # Check if we are still executing the same line of code or
            # not (whether in this frame or one above it).
            f = Scalene.on_stack(frame, fname, lineno)
            if f:
                # Still the same line, but somewhere up the stack
                # (since we returned when it was the same line in this
                # frame). Stop tracing in this frame.
                return None
            # We are on a different line; stop tracing and increment the count.
            sys.settrace(None)
            Scalene.update_line()
            Scalene.__last_profiled_invalidated = False
            Scalene.__last_profiled = (
                Filename(ff),
                LineNumber(fl),
                ByteCodeIndex(frame.f_lasti),
            )
            return None
        except AttributeError:
            # This can happen when Scalene shuts down.
            return None
        except Exception as e:
            print("Error in program being profiled:\n", e)
            traceback.print_exc()
            return None

    @classmethod
    def clear_metrics(cls) -> None:
        """
        Clears the various states so that each forked process
        can start with a clean slate
        """
        cls.__stats.clear()
        cls.child_pids.clear()

    @classmethod
    def add_child_pid(cls, pid: int) -> None:
        cls.child_pids.add(pid)

    @classmethod
    def remove_child_pid(cls, pid: int) -> None:
        try:
            cls.child_pids.remove(pid)
        except KeyError:
            # Defensive programming: this should never happen.
            pass

    # Replacement @profile decorator function.
    # We track which functions - in which files - have been decorated,
    # and only report stats for those.
    @staticmethod
    def profile(func: Any) -> Any:
        # Record the file and function name
        Scalene.__files_to_profile[func.__code__.co_filename] = True
        Scalene.__functions_to_profile[func.__code__.co_filename][func] = True

        @functools.wraps(func)
        def wrapper_profile(*args: Any, **kwargs: Any) -> Any:
            value = func(*args, **kwargs)
            return value

        return wrapper_profile

    @staticmethod
    def shim(func: Callable[[Any], Any]) -> Any:
        """
        Provides a decorator that, when used, calls the wrapped function with the Scalene type

        Wrapped function must be of type (s: Scalene) -> Any

        This decorator allows for marking a function in a separate file as a drop-in replacement for an existing
        library function. The intention is for these functions to replace a function that indefinitely blocks (which
        interferes with Scalene) with a function that awakens periodically to allow for signals to be delivered
        """
        func(Scalene)
        # Returns the function itself to the calling file for the sake
        # of not displaying unusual errors if someone attempts to call
        # it

        @functools.wraps(func)
        def wrapped(*args: Any, **kwargs: Any) -> Any:
            return func(*args, **kwargs)  # type: ignore

        return wrapped

    @staticmethod
    def cleanup_files() -> None:
        Scalene.__malloc_mapfile.cleanup()
        Scalene.__memcpy_mapfile.cleanup()

    @staticmethod
    def set_thread_sleeping(tid: int) -> None:
        Scalene.__is_thread_sleeping[tid] = True

    @staticmethod
    def reset_thread_sleeping(tid: int) -> None:
        Scalene.__is_thread_sleeping[tid] = False

    timer_signals = True

    @staticmethod
    def windows_timer_loop() -> None:
        """For Windows, send periodic timer signals; launch as a background thread."""
        Scalene.timer_signals = True
        while Scalene.timer_signals:
            time.sleep(Scalene.__args.cpu_sampling_rate)
<<<<<<< HEAD
            Scalene.__orig_raise_signal(Scalene.__signals.cpu_signal)
=======
            signal.raise_signal(Scalene.__signals.cpu_signal, in_scalene=True)
>>>>>>> 411e71dc

    @staticmethod
    def start_signal_queues() -> None:
        """Starts the signal processing queues (i.e., their threads)"""
        for sigq in Scalene.__sigqueues:
            sigq.start()

    @staticmethod
    def stop_signal_queues() -> None:
        """Stops the signal processing queues (i.e., their threads)"""
        for sigq in Scalene.__sigqueues:
            sigq.stop()

    @staticmethod
    def malloc_signal_handler(
        signum: Union[
            Callable[[Signals, FrameType], None], int, Handlers, None
        ],
        this_frame: Optional[FrameType],
    ) -> None:
        invalidated = Scalene.__last_profiled_invalidated
        (fname, lineno, lasti) = Scalene.__last_profiled
        Scalene.enter_function_meta(this_frame, Scalene.__stats)
        # Walk the stack till we find a line of code in a file we are tracing.
        found_frame = False
        f = this_frame
        while f:
            if Scalene.should_trace(f.f_code.co_filename):
                found_frame = True
                break
            f = cast(FrameType, f.f_back)
        if not found_frame:
            return
        assert f
        # Start tracing until we execute a different line of
        # code in a file we are tracking.
        # First, see if we have now executed a different line of code.
        # If so, increment.
        if invalidated or not (
            fname == Filename(f.f_code.co_filename)
            and lineno == LineNumber(f.f_lineno)
        ):
            Scalene.update_line()
        Scalene.__last_profiled_invalidated = False
        Scalene.__last_profiled = (
            Filename(f.f_code.co_filename),
            LineNumber(f.f_lineno),
            ByteCodeIndex(f.f_lasti),
        )
        Scalene.__alloc_sigq.put([0])
        # Start tracing.
        sys.settrace(Scalene.invalidate_lines)
        f.f_trace = Scalene.invalidate_lines
        f.f_trace_lines = True
        del this_frame

    @staticmethod
    def free_signal_handler(
        signum: Union[
            Callable[[Signals, FrameType], None], int, Handlers, None
        ],
        this_frame: Optional[FrameType],
    ) -> None:
        Scalene.enter_function_meta(this_frame, Scalene.__stats)
        Scalene.__alloc_sigq.put([0])
        del this_frame

    @staticmethod
    def memcpy_signal_handler(
        signum: Union[
            Callable[[Signals, FrameType], None], int, Handlers, None
        ],
        this_frame: Optional[FrameType],
    ) -> None:
        Scalene.__memcpy_sigq.put((signum, this_frame))
        del this_frame

    @staticmethod
    def enable_signals() -> None:
        """Set up the signal handlers to handle interrupts for profiling and start the
        timer interrupts."""
        if sys.platform == "win32":
            Scalene.timer_signals = True
            Scalene.__orig_signal(
                Scalene.__signals.cpu_signal,
                Scalene.cpu_signal_handler,
               
            )
            # On Windows, we simulate timer signals by running a background thread.
            Scalene.timer_signals = True
            t = threading.Thread(target=Scalene.windows_timer_loop)
            t.start()
            Scalene.start_signal_queues()
            return
        Scalene.start_signal_queues()
        # Set signal handlers for memory allocation and memcpy events.
        Scalene.__orig_signal(
            Scalene.__signals.malloc_signal, Scalene.malloc_signal_handler
        )
        Scalene.__orig_signal(
            Scalene.__signals.free_signal, Scalene.free_signal_handler
        )
        Scalene.__orig_signal(
            Scalene.__signals.memcpy_signal,
            Scalene.memcpy_signal_handler
        )
        # Set every signal to restart interrupted system calls.
        for s in Scalene.__signals.get_all_signals():
            signal.siginterrupt(s, False, in_scalene=True)
        # Turn on the CPU profiling timer to run at the sampling rate (exactly once).
        Scalene.__orig_signal(
            Scalene.__signals.cpu_signal,
            Scalene.cpu_signal_handler,
           
        )
        if sys.platform != "win32":
            Scalene.__orig_setitimer(
                Scalene.__signals.cpu_timer_signal,
                Scalene.__args.cpu_sampling_rate
            )

    def __init__(
        self,
        arguments: argparse.Namespace,
        program_being_profiled: Optional[Filename] = None,
    ) -> None:
        import scalene.replacement_exit

        # Hijack lock, poll, thread_join, fork, and exit.
        import scalene.replacement_lock
        import scalene.replacement_mp_lock
        import scalene.replacement_pjoin
        import scalene.replacement_thread_join
        import scalene.replacement_get_context
        import scalene.replacement_signal_fns
        if sys.platform != "win32":
            import scalene.replacement_fork
            import scalene.replacement_poll_selector

        Scalene.__args = cast(ScaleneArguments, arguments)
        Scalene.__cpu_sigq = ScaleneSigQueue(Scalene.cpu_sigqueue_processor)
        Scalene.__alloc_sigq = ScaleneSigQueue(
            Scalene.alloc_sigqueue_processor
        )
        Scalene.__memcpy_sigq = ScaleneSigQueue(
            Scalene.memcpy_sigqueue_processor
        )
        Scalene.__sigqueues = [
            Scalene.__cpu_sigq,
            Scalene.__alloc_sigq,
            Scalene.__memcpy_sigq,
        ]

        # Initialize the malloc related files; if for whatever reason
        # the files don't exist and we are supposed to be profiling
        # memory, exit.
        try:
            Scalene.__malloc_mapfile = ScaleneMapFile("malloc")
            Scalene.__memcpy_mapfile = ScaleneMapFile("memcpy")
        except:
            # Ignore if we aren't profiling memory; otherwise, exit.
            if not arguments.cpu_only:
                sys.exit(1)

        Scalene.__signals.set_timer_signals(arguments.use_virtual_time)
        if arguments.pid:
            # Child process.
            # We need to use the same directory as the parent.
            # The parent always puts this directory as the first entry in the PATH.
            # Extract the alias directory from the path.
            dirname = os.environ["PATH"].split(os.pathsep)[0]
            Scalene.__python_alias_dir = pathlib.Path(dirname)
            Scalene.__pid = arguments.pid

        else:
            # Parent process.
            Scalene.__python_alias_dir = pathlib.Path(
                tempfile.mkdtemp(prefix="scalene")
            )
            # Create a temporary directory to hold aliases to the Python
            # executable, so scalene can handle multiple processes; each
            # one is a shell script that redirects to Scalene.
            Scalene.__pid = 0
            cmdline = ""
            # Pass along commands from the invoking command line.
            cmdline += f" --cpu-sampling-rate={arguments.cpu_sampling_rate}"
            if arguments.use_virtual_time:
                cmdline += " --use-virtual-time"
            if "off" in arguments and arguments.off:
                cmdline += " --off"
            if arguments.cpu_only:
                cmdline += " --cpu-only"

            environ = ScalenePreload.get_preload_environ(arguments)
            preface = " ".join(
                "=".join((k, str(v))) for (k, v) in environ.items()
            )

            # Add the --pid field so we can propagate it to the child.
            cmdline += f" --pid={os.getpid()} ---"
            payload = """#!/bin/bash
    echo $$
    %s %s -m scalene %s $@
    """ % (
                preface,
                sys.executable,
                cmdline,
            )
            # Now create all the files.
            for name in Scalene.__all_python_names:
                fname = os.path.join(Scalene.__python_alias_dir, name)
                with open(fname, "w") as file:
                    file.write(payload)
                os.chmod(fname, stat.S_IXUSR | stat.S_IRUSR | stat.S_IWUSR)
            # Finally, insert this directory into the path.
            sys.path.insert(0, str(Scalene.__python_alias_dir))
            os.environ["PATH"] = (
                str(Scalene.__python_alias_dir)
                + os.pathsep
                + os.environ["PATH"]
            )
            # Force the executable (if anyone invokes it later) to point to one of our aliases.
            sys.executable = Scalene.__all_python_names[0]

        # Register the exit handler to run when the program terminates or we quit.
        atexit.register(Scalene.exit_handler)
        # Store relevant names (program, path).
        if program_being_profiled:
            Scalene.__program_being_profiled = Filename(
                # os.path.abspath(program_being_profiled)
                program_being_profiled
            )

    @staticmethod
    def cpu_signal_handler(
        signum: Union[
            Callable[[Signals, FrameType], None], int, Handlers, None
        ],
        this_frame: Optional[FrameType],
    ) -> None:
        """Wrapper for CPU signal handlers."""
        # Get current time stats.
        if sys.platform != "win32":
            # On Linux/Mac, use getrusage, which provides higher
            # resolution values than os.times() for some reason.
            ru = resource.getrusage(resource.RUSAGE_SELF)
            now_sys = ru.ru_stime
            now_user = ru.ru_utime
        else:
            time_info = os.times()
            now_sys = time_info.system
            now_user = time_info.user
        now_virtual = time.process_time()
        now_wallclock = time.perf_counter()
        if (
            Scalene.__last_signal_time_virtual == 0
            or Scalene.__last_signal_time_wallclock == 0
        ):
            # Initialization: store values and update on the next pass.
            Scalene.__last_signal_time_virtual = now_virtual
            Scalene.__last_signal_time_wallclock = now_wallclock
            Scalene.__last_signal_time_sys = now_sys
            Scalene.__last_signal_time_user = now_user
            if sys.platform != "win32":
                Scalene.__orig_setitimer(
                    Scalene.__signals.cpu_timer_signal,
                    Scalene.__args.cpu_sampling_rate,
                   
                )
            return
        # Sample GPU load as well.
        gpu_load = Scalene.__gpu.load()
        gpu_mem_used = Scalene.__gpu.memory_used()
        # Pass on to the signal queue.
        Scalene.__cpu_sigq.put(
            (
                signum,
                this_frame,
                now_virtual,
                now_wallclock,
                now_sys,
                now_user,
                gpu_load,
                gpu_mem_used,
                Scalene.__last_signal_time_virtual,
                Scalene.__last_signal_time_wallclock,
                Scalene.__last_signal_time_sys,
                Scalene.__last_signal_time_user,
            )
        )
        elapsed = now_wallclock - Scalene.__last_signal_time_wallclock
        # Store the latest values as the previously recorded values.
        Scalene.__last_signal_time_virtual = now_virtual
        Scalene.__last_signal_time_wallclock = now_wallclock
        Scalene.__last_signal_time_sys = now_sys
        Scalene.__last_signal_time_user = now_user
        if sys.platform != "win32":
            if Scalene.client_timer.is_set:
                
                should_raise, remaining_time = Scalene.client_timer.yield_next_delay(elapsed)
                if should_raise:
                    Scalene.__orig_raise_signal(signal.SIGUSR1)
                # NOTE-- 0 will only be returned if the 'seconds' have elapsed
                # and there is no interval
                if remaining_time > 0:
                    to_wait = min(remaining_time, Scalene.__args.cpu_sampling_rate)
                else:
                    to_wait = Scalene.__args.cpu_sampling_rate
                    Scalene.client_timer.reset()
                Scalene.__orig_setitimer(
                    Scalene.__signals.cpu_timer_signal,
                    to_wait,
                   
                )
            else:
                Scalene.__orig_setitimer(
                    Scalene.__signals.cpu_timer_signal,
                    Scalene.__args.cpu_sampling_rate,
                   
                )

    @staticmethod
    def output_profile() -> bool:
        if Scalene.__args.json:
            json_output = Scalene.__json.output_profiles(
                Scalene.__program_being_profiled,
                Scalene.__stats,
                Scalene.__pid,
                Scalene.profile_this_code,
                Scalene.__python_alias_dir,
                profile_memory=not Scalene.__args.cpu_only,
            )
            if json_output:
                if not Scalene.__output.output_file:
                    Scalene.__output.output_file = "/dev/stdout"
                with open(Scalene.__output.output_file, "w") as f:
                    f.write(
                        json.dumps(json_output, sort_keys=True, indent=4)
                        + "\n"
                    )
                return True
            else:
                return False
        else:
            output = Scalene.__output
            column_width = Scalene.__args.column_width
            if not Scalene.__args.html:
                # Get column width of the terminal and adjust to fit.
                try:
                    # If we are in a Jupyter notebook, stick with 132
                    if "ipykernel" in sys.modules:
                        column_width = 132
                    else:
                        import shutil

                        column_width = shutil.get_terminal_size().columns
                except:
                    pass

            did_output: bool = output.output_profiles(
                column_width,
                Scalene.__stats,
                Scalene.__pid,
                Scalene.profile_this_code,
                Scalene.__python_alias_dir,
                profile_memory=not Scalene.__args.cpu_only,
                reduced_profile=Scalene.__args.reduced_profile,
            )
            return did_output

    @staticmethod
    def profile_this_code(fname: Filename, lineno: LineNumber) -> bool:
        """When using @profile, only profile files & lines that have been decorated."""
        if not Scalene.__files_to_profile:
            return True
        if fname not in Scalene.__files_to_profile:
            return False
        # Now check to see if it's the right line range.
        line_info = (
            inspect.getsourcelines(fn)
            for fn in Scalene.__functions_to_profile[fname]
        )
        found_function = any(
            line_start <= lineno < line_start + len(lines)
            for (lines, line_start) in line_info
        )
        return found_function

    @staticmethod
    def cpu_sigqueue_processor(
        _signum: Union[
            Callable[[Signals, FrameType], None], int, Handlers, None
        ],
        this_frame: FrameType,
        now_virtual: float,
        now_wallclock: float,
        now_sys: float,
        now_user: float,
        gpu_load: float,
        gpu_mem_used: float,
        prev_virtual: float,
        prev_wallclock: float,
        _prev_sys: float,
        prev_user: float,
    ) -> None:
        """Handle interrupts for CPU profiling."""
        # We have recorded how long it has been since we received a timer
        # before.  See the logic below.
        # If it's time to print some profiling info, do so.

        if now_wallclock >= Scalene.__next_output_time:
            # Print out the profile. Set the next output time, stop
            # signals, print the profile, and then start signals
            # again.
            Scalene.__next_output_time += Scalene.__args.profile_interval
            stats = Scalene.__stats
            # pause (lock) all the queues to prevent updates while we output
            with contextlib.ExitStack() as stack:
                locks = [
                    stack.enter_context(s.lock) for s in Scalene.__sigqueues
                ]
                stats.stop_clock()
                Scalene.output_profile()
                stats.start_clock()

        # Here we take advantage of an ostensible limitation of Python:
        # it only delivers signals after the interpreter has given up
        # control. This seems to mean that sampling is limited to code
        # running purely in the interpreter, and in fact, that was a limitation
        # of the first version of Scalene, meaning that native code was entirely ignored.
        #
        # (cf. https://docs.python.org/3.9/library/signal.html#execution-of-python-signal-handlers)
        #
        # However: lemons -> lemonade: this "problem" is in fact
        # an effective way to separate out time spent in
        # Python vs. time spent in native code "for free"!  If we get
        # the signal immediately, we must be running in the
        # interpreter. On the other hand, if it was delayed, that means
        # we are running code OUTSIDE the interpreter, e.g.,
        # native code (be it inside of Python or in a library). We
        # account for this time by tracking the elapsed (process) time
        # and compare it to the interval, and add any computed delay
        # (as if it were sampled) to the C counter.
        elapsed_virtual = now_virtual - prev_virtual
        elapsed_wallclock = now_wallclock - prev_wallclock
        # CPU utilization is the fraction of time spent on the CPU
        # over the total time.
        elapsed_user = now_user - prev_user
        try:
            cpu_utilization = elapsed_user / elapsed_wallclock
        except ZeroDivisionError:
            cpu_utilization = 0.0
        # On multicore systems running multi-threaded native code, CPU
        # utilization can exceed 1; that is, elapsed user time is
        # longer than elapsed wallclock time. If this occurs, set
        # wall clock time to user time and set CPU utilization to 100%.
        if cpu_utilization > 1.0:
            cpu_utilization = 1.0
            elapsed_wallclock = elapsed_user
        # Deal with an odd case reported here: https://github.com/plasma-umass/scalene/issues/124
        # (Note: probably obsolete now that Scalene is using the nvidia wrappers, but just in case...)
        # We don't want to report 'nan', so turn the load into 0.
        if math.isnan(gpu_load):
            gpu_load = 0.0
        gpu_time = gpu_load * Scalene.__args.cpu_sampling_rate
        Scalene.__stats.total_gpu_samples += gpu_time
        python_time = Scalene.__args.cpu_sampling_rate
        c_time = elapsed_virtual - python_time
        if c_time < 0:
            c_time = 0

        # Update counters for every running thread.

        new_frames = Scalene.compute_frames_to_record(this_frame)

        # Now update counters (weighted) for every frame we are tracking.
        total_time = python_time + c_time

        # First, find out how many frames are not sleeping.  We need
        # to know this number so we can parcel out time appropriately
        # (equally to each running thread).
        total_frames = sum(
            1
            for (frame, tident, orig_frame) in new_frames
            if not Scalene.__is_thread_sleeping[tident]
        )

        if total_frames == 0:
            normalized_time = total_time
        else:
            normalized_time = total_time / total_frames

        # Now attribute execution time.
        for (frame, tident, orig_frame) in new_frames:
            fname = Filename(frame.f_code.co_filename)
            lineno = LineNumber(frame.f_lineno)
            Scalene.enter_function_meta(frame, Scalene.__stats)
            if frame == new_frames[0][0]:
                # Main thread.
                if not Scalene.__is_thread_sleeping[tident]:

                    Scalene.__stats.cpu_samples_python[fname][lineno] += (
                        python_time / total_frames
                    )
                    Scalene.__stats.cpu_samples_c[fname][lineno] += (
                        c_time / total_frames
                    )
                    Scalene.__stats.cpu_samples[fname] += (
                        python_time + c_time
                    ) / total_frames
                    Scalene.__stats.cpu_utilization[fname][lineno].push(
                        cpu_utilization
                    )
                    Scalene.__stats.gpu_samples[fname][lineno] += (
                        gpu_time / total_frames
                    )
                    Scalene.__stats.gpu_mem_samples[fname][lineno].push(
                        gpu_mem_used
                    )

            else:
                # We can't play the same game here of attributing
                # time, because we are in a thread, and threads don't
                # get signals in Python. Instead, we check if the
                # bytecode instruction being executed is a function
                # call.  If so, we attribute all the time to native.
                # NOTE: for now, we don't try to attribute GPU time to threads.
                if not Scalene.__is_thread_sleeping[tident]:
                    # Check if the original caller is stuck inside a call.
                    if ScaleneFuncUtils.is_call_function(
                        orig_frame.f_code,
                        ByteCodeIndex(orig_frame.f_lasti),
                    ):
                        # It is. Attribute time to native.
                        Scalene.__stats.cpu_samples_c[fname][
                            lineno
                        ] += normalized_time
                    else:
                        # Not in a call function so we attribute the time to Python.
                        Scalene.__stats.cpu_samples_python[fname][
                            lineno
                        ] += normalized_time
                    Scalene.__stats.cpu_samples[fname] += normalized_time
                    Scalene.__stats.cpu_utilization[fname][lineno].push(
                        cpu_utilization
                    )

        # Clean up all the frames
        del new_frames[:]
        del new_frames
        del this_frame

        Scalene.__stats.total_cpu_samples += total_time

    # Returns final frame (up to a line in a file we are profiling), the thread identifier, and the original frame.
    @staticmethod
    def compute_frames_to_record(
        _this_frame: FrameType,
    ) -> List[Tuple[FrameType, int, FrameType]]:
        """Collects all stack frames that Scalene actually processes."""
        frames: List[Tuple[FrameType, int]] = [
            (
                cast(
                    FrameType,
                    sys._current_frames().get(cast(int, t.ident), None),
                ),
                cast(int, t.ident),
            )
            for t in threading.enumerate()
            if t != threading.main_thread()
        ]
        # Put the main thread in the front.

        tid = cast(int, threading.main_thread().ident)
        frames.insert(
            0,
            (
                sys._current_frames().get(tid, cast(FrameType, None)),
                tid,
            ),
        )

        # Process all the frames to remove ones we aren't going to track.
        new_frames: List[Tuple[FrameType, int, FrameType]] = []
        for (frame, tident) in frames:
            orig_frame = frame
            if not frame:
                continue
            fname = frame.f_code.co_filename
            # Record samples only for files we care about.
            if not fname:
                # 'eval/compile' gives no f_code.co_filename.  We have
                # to look back into the outer frame in order to check
                # the co_filename.
                back = cast(FrameType, frame.f_back)
                fname = Filename(back.f_code.co_filename)
            while not Scalene.should_trace(fname):
                # Walk the stack backwards until we hit a frame that
                # IS one we should trace (if there is one).  i.e., if
                # it's in the code being profiled, and it is just
                # calling stuff deep in libraries.
                if frame:
                    frame = cast(FrameType, frame.f_back)
                    if frame:
                        fname = frame.f_code.co_filename
                else:
                    break
            if frame:
                new_frames.append((frame, tident, orig_frame))
        del frames[:]
        return new_frames

    @staticmethod
    def enter_function_meta(
        frame: FrameType, stats: ScaleneStatistics
    ) -> None:
        """Update tracking info so we can correctly report line number info later."""
        fname = Filename(frame.f_code.co_filename)
        lineno = LineNumber(frame.f_lineno)

        f = frame
        try:
            while "<" in Filename(f.f_code.co_name):
                f = cast(FrameType, f.f_back)
                # Handle case where the function with the name wrapped in triangle brackets is at the bottom of the stack
                if f is None:
                    return
        except:
            return
        if not Scalene.should_trace(f.f_code.co_filename):
            return

        fn_name = Filename(f.f_code.co_name)
        firstline = f.f_code.co_firstlineno
        # Prepend the class, if any
        while (
            f
            and f.f_back
            and f.f_back.f_code
            # NOTE: next line disabled as it is interfering with name resolution for thread run methods
            # and Scalene.should_trace(f.f_back.f_code.co_filename)
        ):
            if "self" in f.f_locals:
                prepend_name = f.f_locals["self"].__class__.__name__
                if "Scalene" not in prepend_name:
                    fn_name = prepend_name + "." + fn_name
                break
            if "cls" in f.f_locals:
                prepend_name = getattr(f.f_locals["cls"], "__name__", None)
                if not prepend_name or "Scalene" in prepend_name:
                    break
                fn_name = prepend_name + "." + fn_name
                break
            f = f.f_back

        stats.function_map[fname][lineno] = fn_name
        stats.firstline_map[fn_name] = LineNumber(firstline)

    @staticmethod
    def alloc_sigqueue_processor(x: Optional[List[int]]) -> None:
        """Handle interrupts for memory profiling (mallocs and frees)."""
        stats = Scalene.__stats
        curr_pid = os.getpid()
        # Process the input array from where we left off reading last time.
        arr: List[
            Tuple[
                int,
                str,
                float,
                float,
                str,
                Filename,
                LineNumber,
                ByteCodeIndex,
            ]
        ] = []
        with contextlib.suppress(FileNotFoundError):
            while Scalene.__malloc_mapfile.read():
                count_str = Scalene.__malloc_mapfile.get_str()
                if count_str.strip() == "":
                    break
                (
                    action,
                    alloc_time_str,
                    count_str,
                    python_fraction_str,
                    pid,
                    pointer,
                    reported_fname,
                    reported_lineno,
                    bytei_str,
                ) = count_str.split(",")
                if int(curr_pid) == int(pid):
                    arr.append(
                        (
                            int(alloc_time_str),
                            action,
                            float(count_str),
                            float(python_fraction_str),
                            pointer,
                            Filename(reported_fname),
                            LineNumber(int(reported_lineno)),
                            ByteCodeIndex(int(bytei_str)),
                        )
                    )

        # Iterate through the array to compute the new current footprint
        # and update the global __memory_footprint_samples. Since on some systems,
        # we get free events before mallocs, force `before` to always be at least 0.
        before = max(stats.current_footprint, 0)
        prevmax = stats.max_footprint
        freed_last_trigger = 0
        for (index, item) in enumerate(arr):
            (
                _alloc_time,
                action,
                count,
                _python_fraction,
                pointer,
                fname,
                lineno,
                bytei,
            ) = item
            is_malloc = action == "M"
            count /= 1024 * 1024
            if is_malloc:
                stats.current_footprint += count
                stats.max_footprint = max(
                    stats.current_footprint, stats.max_footprint
                )
            else:
                assert action == "f" or action == "F"
                stats.current_footprint -= count
                # Force current footprint to be non-negative; this
                # code is needed because Scalene can miss some initial
                # allocations at startup.
                stats.current_footprint = max(0, stats.current_footprint)
                if action == "f":
                    # Check if pointer actually matches
                    if stats.last_malloc_triggered[2] == pointer:
                        freed_last_trigger += 1
            stats.memory_footprint_samples.append([time.monotonic_ns() - Scalene.__start_time, stats.current_footprint])
        after = stats.current_footprint

        if freed_last_trigger:
            if freed_last_trigger > 1:
                # Ignore the case where we have multiple last triggers in the sample file,
                # since this can lead to false positives.
                pass
            else:
                # We freed the last allocation trigger. Adjust scores.
                this_fn, this_ln, _this_ptr = stats.last_malloc_triggered
                if this_ln != 0:
                    mallocs, frees = stats.leak_score[this_fn][this_ln]
                    stats.leak_score[this_fn][this_ln] = (
                        mallocs,
                        frees + 1,
                    )
            stats.last_malloc_triggered = (
                Filename(""),
                LineNumber(0),
                Address("0x0"),
            )

        allocs = 0.0
        last_malloc = (Filename(""), LineNumber(0), Address("0x0"))
        malloc_pointer = "0x0"
        curr = before

        # Go through the array again and add each updated current footprint.
        for item in arr:
            (
                _alloc_time,
                action,
                count,
                python_fraction,
                pointer,
                fname,
                lineno,
                bytei,
            ) = item

            is_malloc = action == "M"
            if is_malloc and count == NEWLINE_TRIGGER_LENGTH + 1:
                stats.memory_malloc_count[fname][lineno] += 1
                stats.memory_aggregate_footprint[fname][
                    lineno
                ] += stats.memory_current_highwater_mark[fname][lineno]
                stats.memory_current_footprint[fname][lineno] = 0
                stats.memory_current_highwater_mark[fname][lineno] = 0
                continue

            # Add the byte index to the set for this line (if it's not there already).
            stats.bytei_map[fname][lineno].add(bytei)
            count /= 1024 * 1024
            if is_malloc:
                allocs += count
                curr += count
                malloc_pointer = pointer
                stats.memory_malloc_samples[fname][lineno] += count
                stats.memory_python_samples[fname][lineno] += (
                    python_fraction * count
                )
                stats.malloc_samples[fname] += 1
                stats.total_memory_malloc_samples += count
                # Update current and max footprints for this file & line.
                stats.memory_current_footprint[fname][lineno] += count
                if (
                    stats.memory_current_footprint[fname][lineno]
                    > stats.memory_current_highwater_mark[fname][lineno]
                ):
                    stats.memory_current_highwater_mark[fname][
                        lineno
                    ] = stats.memory_current_footprint[fname][lineno]
                stats.memory_current_highwater_mark[fname][lineno] = max(
                    stats.memory_current_highwater_mark[fname][lineno],
                    stats.memory_current_footprint[fname][lineno],
                )
                stats.memory_max_footprint[fname][lineno] = max(
                    stats.memory_current_footprint[fname][lineno],
                    stats.memory_max_footprint[fname][lineno],
                )
            else:
                assert action == "f" or action == "F"
                curr -= count
                stats.memory_free_samples[fname][lineno] += count
                stats.memory_free_count[fname][lineno] += 1
                stats.total_memory_free_samples += count
                stats.memory_current_footprint[fname][lineno] -= count
                # Ensure that we never drop the current footprint below 0.
                stats.memory_current_footprint[fname][lineno] = max(
                    0, stats.memory_current_footprint[fname][lineno]
                )

            stats.per_line_footprint_samples[fname][lineno].append([time.monotonic_ns() - Scalene.__start_time, curr])
            # If we allocated anything, then mark this as the last triggering malloc
            if allocs > 0:
                last_malloc = (
                    Filename(fname),
                    LineNumber(lineno),
                    Address(malloc_pointer),
                )
        stats.allocation_velocity = (
            stats.allocation_velocity[0] + (after - before),
            stats.allocation_velocity[1] + allocs,
        )
        if Scalene.__args.memory_leak_detector:
            # Update leak score if we just increased the max footprint (starting at a fixed threshold, currently 100MB
            if prevmax < stats.max_footprint and stats.max_footprint > 100:
                stats.last_malloc_triggered = last_malloc
                fname, lineno, _ = last_malloc
                mallocs, frees = stats.leak_score[fname][lineno]
                stats.leak_score[fname][lineno] = (mallocs + 1, frees)

    @staticmethod
    def before_fork() -> None:
        """Executed just before a fork."""
        Scalene.stop_signal_queues()

    @staticmethod
    def after_fork_in_parent(child_pid: int) -> None:
        """Executed by the parent process after a fork."""
        Scalene.add_child_pid(child_pid)
        Scalene.start_signal_queues()

    @staticmethod
    def after_fork_in_child() -> None:
        """
        Executed by a child process after a fork and mutates the
        current profiler into a child.
        """
        Scalene.__is_child = True

        Scalene.clear_metrics()
        if Scalene.__gpu.has_gpu():
            Scalene.__gpu.nvml_reinit()
        # Note-- __parent_pid of the topmost process is its own pid
        Scalene.__pid = Scalene.__parent_pid
        if not "off" in Scalene.__args or not Scalene.__args.off:
            Scalene.enable_signals()

    @staticmethod
    def memcpy_sigqueue_processor(
        _signum: Union[
            Callable[[Signals, FrameType], None], int, Handlers, None
        ],
        frame: FrameType,
    ) -> None:
        curr_pid = os.getpid()
        arr: List[Tuple[int, int]] = []
        # Process the input array.
        with contextlib.suppress(ValueError):
            while Scalene.__memcpy_mapfile.read():
                count_str = Scalene.__memcpy_mapfile.get_str()
                (memcpy_time_str, count_str2, pid, filename, lineno, bytei) = count_str.split(",")
                if int(curr_pid) == int(pid):
                    arr.append((filename, lineno, bytei, int(memcpy_time_str), int(count_str2)))
        arr.sort()

        for item in arr:
            filename, lineno, byteindex, _memcpy_time, count = item
            fname = Filename(filename)
            line_no = int(LineNumber(lineno))
            bytei = ByteCodeIndex(byteindex)
            # Add the byte index to the set for this line.
            Scalene.__stats.bytei_map[fname][line_no].add(bytei)
            Scalene.__stats.memcpy_samples[fname][line_no] += int(count)

    @staticmethod
    @lru_cache(None)
    def should_trace(filename: str) -> bool:
        """Return true if the filename is one we should trace."""
        if not filename:
            return False
        if "scalene/scalene" in filename:
            # Don't profile the profiler.
            return False
        if "site-packages" in filename or "/lib/python" in filename:
            # Don't profile Python internals by default.
            if not Scalene.__args.profile_all:
                return False
        # Generic handling follows (when no @profile decorator has been used).
        profile_exclude_list = Scalene.__args.profile_exclude.split(",")
        if any(
            prof in filename for prof in profile_exclude_list if prof != ""
        ):
            return False
        if filename[0] == "<":
            if "<ipython" in filename:
                # Profiling code created in a Jupyter cell:
                # create a file to hold the contents.
                import re

                import IPython

                # Find the input where the function was defined;
                # we need this to properly annotate the code.
                result = re.match("<ipython-input-([0-9]+)-.*>", filename)
                if result:
                    # Write the cell's contents into the file.
                    with open(filename, "w+") as f:
                        f.write(
                            IPython.get_ipython().history_manager.input_hist_raw[
                                int(result.group(1))
                            ]
                        )
                return True
            else:
                # Not a real file and not a function created in Jupyter.
                return False
        # If (a) `profile-only` was used, and (b) the file matched
        # NONE of the provided patterns, don't profile it.
        profile_only_set = set(Scalene.__args.profile_only.split(","))
        not_found_in_profile_only = profile_only_set and not any(
            prof in filename for prof in profile_only_set
        )
        if not_found_in_profile_only:
            return False
        # Now we've filtered out any non matches to profile-only patterns.
        # If `profile-all` is specified, profile this file.
        if Scalene.__args.profile_all:
            return True
        # Profile anything in the program's directory or a child directory,
        # but nothing else, unless otherwise specified.
        filename = os.path.abspath(filename)
        return Scalene.__program_path in filename

    @staticmethod
    def clear_mmap_data() -> None:
        if not Scalene.__args.cpu_only:
            while Scalene.__malloc_mapfile.read():
                pass
            while Scalene.__memcpy_mapfile.read():
                pass

    __done = False

    @staticmethod
    def start() -> None:
        """Initiate profiling."""
        # Scalene.clear_mmap_data()
        if not Scalene.__initialized:
            print(
                "ERROR: Do not try to invoke `start` when you have not called Scalene using one of the methods "
                "in https://github.com/plasma-umass/scalene#using-scalene"
            )
            sys.exit(1)
        Scalene.__stats.start_clock()
        Scalene.enable_signals()
        Scalene.__start_time = time.monotonic_ns()
        Scalene.__done = False

    @staticmethod
    def stop() -> None:
        """Complete profiling."""
        Scalene.__done = True
        Scalene.disable_signals()
        Scalene.__stats.stop_clock()
        if Scalene.__args.web and not Scalene.__args.cli:
            if Scalene.in_jupyter():
                # Force JSON output to profile.json.
                Scalene.__args.json = True
                Scalene.__output.html = False
                Scalene.__output.output_file = 'profile.json'
            else:
                # Check for a browser.
                import webbrowser
                try:
                    if not webbrowser.get():
                        # Could not open a web browser tab;
                        # act as if --web was not specified.
                        Scalene.__args.web = False
                    else:
                        # Force JSON output to profile.json.
                        Scalene.__args.json = True
                        Scalene.__output.html = False
                        Scalene.__output.output_file = 'profile.json'
                except:
                    # Couldn't find a browser.
                    Scalene.__args.web = False

    @staticmethod
    def is_done() -> bool:
        return Scalene.__done

    @staticmethod
    def start_signal_handler(
        _signum: Union[
            Callable[[Signals, FrameType], None], int, Handlers, None
        ],
        _this_frame: Optional[FrameType],
    ) -> None:
        for pid in Scalene.child_pids:
            Scalene.__orig_kill(pid, Scalene.__signals.start_profiling_signal)
        Scalene.start()

    @staticmethod
    def stop_signal_handler(
        _signum: Union[
            Callable[[Signals, FrameType], None], int, Handlers, None
        ],
        _this_frame: Optional[FrameType],
    ) -> None:
        for pid in Scalene.child_pids:
            Scalene.__orig_kill(pid, Scalene.__signals.stop_profiling_signal)
        Scalene.stop()

    @staticmethod
    def disable_signals(retry: bool = True) -> None:
        """Turn off the profiling signals."""
        if sys.platform == "win32":
            Scalene.timer_signals = False
            return
        try:
            Scalene.__orig_setitimer(Scalene.__signals.cpu_timer_signal, 0)
            Scalene.__orig_signal(Scalene.__signals.malloc_signal, signal.SIG_IGN)
            Scalene.__orig_signal(Scalene.__signals.free_signal, signal.SIG_IGN)
            Scalene.__orig_signal(Scalene.__signals.memcpy_signal, signal.SIG_IGN)
            Scalene.stop_signal_queues()
        except:
            # Retry just in case we get interrupted by one of our own signals.
            if retry:
                Scalene.disable_signals(retry=False)

    @staticmethod
    def exit_handler() -> None:
        """When we exit, disable all signals."""
        Scalene.disable_signals()
        # Delete the temporary directory.
        with contextlib.suppress(Exception):
            if not Scalene.__pid:
                Scalene.__python_alias_dir.cleanup()  # type: ignore
        with contextlib.suppress(Exception):
            os.remove(f"/tmp/scalene-malloc-lock{os.getpid()}")

    @staticmethod
    def termination_handler(
        _signum: Union[
            Callable[[Signals, FrameType], None], int, Handlers, None
        ],
        _this_frame: FrameType,
    ) -> None:
        sys.exit(1)

    def profile_code(
        self,
        code: str,
        the_globals: Dict[str, str],
        the_locals: Dict[str, str],
    ) -> int:
        # If --off is set, tell all children to not profile and stop profiling before we even start.
        if "off" not in Scalene.__args or not Scalene.__args.off:
            self.start()
        # Run the code being profiled.
        exit_status = 0
        try:
            exec(code, the_globals, the_locals)
        except SystemExit as se:
            # Intercept sys.exit and propagate the error code.
            exit_status = se.code
        except KeyboardInterrupt:
            # Cleanly handle keyboard interrupts (quits execution and dumps the profile).
            print("Scalene execution interrupted.")
        except Exception as e:
            print("Error in program being profiled:\n", e)
            traceback.print_exc()
            exit_status = 1
        finally:
            self.stop()
            sys.settrace(None)
            # If we've collected any samples, dump them.
            if not Scalene.output_profile():
                print(
                    "Scalene: Program did not run for long enough to profile."
                )
            if Scalene.__args.web and not Scalene.__args.cli:
                # Start up a web server (in a background thread) to host the GUI,
                # and open a browser tab to the server.

                import http.server
                import socketserver
                import webbrowser
                PORT = Scalene.__args.port

                # Silence web server output by overriding logging messages.
                class NoLogs(http.server.SimpleHTTPRequestHandler):
                    def log_message(self, format : str, *args) -> None:
                        return
                    def log_request(self, code: Union[int, str] = 0, size: Union[int, str] = 0) -> None:
                        return
                Handler = NoLogs
                socketserver.TCPServer.allow_reuse_address = True
                with socketserver.TCPServer(("", PORT), Handler) as httpd:
                    import threading
                    t = threading.Thread(target=httpd.serve_forever)
                    # Copy files into a new directory and then point the tab there.
                    import shutil
                    webgui_dir = pathlib.Path(
                        tempfile.mkdtemp(prefix="scalene-gui")
                    )
                    shutil.copytree(os.path.join(os.path.dirname(__file__), 'scalene-gui'),
                                    os.path.join(webgui_dir, 'scalene-gui'))
                    shutil.copy("profile.json", os.path.join(webgui_dir, 'scalene-gui'))
                    os.chdir(os.path.join(webgui_dir, 'scalene-gui'))
                    t.start()
                    if Scalene.in_jupyter():
                        from IPython.core.display import display, HTML
                        from IPython.display import IFrame
                        display(IFrame(src=f"http://localhost:{PORT}/profiler.html", width=700, height=600))
                    else:
                        webbrowser.open_new_tab(f"http://localhost:{PORT}/profiler.html")
                    # Wait long enough for the server to serve the page, and then shut down the server.
                    time.sleep(5)
                    httpd.shutdown()
                
        return exit_status

    @staticmethod
    def process_args(args: argparse.Namespace) -> None:
        Scalene.__args = cast(ScaleneArguments, args)
        Scalene.__next_output_time = (
            time.perf_counter() + Scalene.__args.profile_interval
        )
        Scalene.__output.html = args.html
        Scalene.__output.output_file = args.outfile
        Scalene.__is_child = args.pid != 0
        # the pid of the primary profiler
        Scalene.__parent_pid = args.pid if Scalene.__is_child else os.getpid()
            
    @staticmethod
    def set_initialized() -> None:
        Scalene.__initialized = True

    @staticmethod
    def main() -> None:
        (
            args,
            left,
        ) = ScaleneParseArgs.parse_args()
        Scalene.set_initialized()
        Scalene.run_profiler(args, left)

    @staticmethod
    def run_profiler(args: argparse.Namespace, left: List[str], is_jupyter: bool = False) -> None:
        # Set up signal handlers for starting and stopping profiling.
        if is_jupyter:
            Scalene.set_in_jupyter()
        if not Scalene.__initialized:
            print(
                "ERROR: Do not try to manually invoke `run_profiler`.\n"
                "To invoke Scalene programmatically, see the usage noted in https://github.com/plasma-umass/scalene#using-scalene"
            )
            sys.exit(1)
        Scalene.__orig_signal(
            Scalene.__signals.start_profiling_signal,
            Scalene.start_signal_handler,
        )
        Scalene.__orig_signal(
            Scalene.__signals.stop_profiling_signal,
            Scalene.stop_signal_handler,
        )
        if sys.platform != "win32":
            signal.siginterrupt(
                Scalene.__signals.start_profiling_signal, False
            )
            signal.siginterrupt(Scalene.__signals.stop_profiling_signal, False)

        Scalene.__orig_signal(signal.SIGINT, Scalene.interruption_handler)
        if not is_jupyter:
            did_preload = ScalenePreload.setup_preload(args)
        else:
            did_preload = False
        if not did_preload:
            with contextlib.suppress(Exception):
                # If running in the background, print the PID.
                if os.getpgrp() != os.tcgetpgrp(sys.stdout.fileno()):
                    # In the background.
                    print(f"Scalene now profiling process {os.getpid()}")
                    print(
                        f"  to disable profiling: python3 -m scalene.profile --off --pid {os.getpid()}"
                    )
                    print(
                        f"  to resume profiling:  python3 -m scalene.profile --on  --pid {os.getpid()}"
                    )
        Scalene.__stats.clear_all()
        sys.argv = left
        with contextlib.suppress(Exception):
            if not is_jupyter:
                multiprocessing.set_start_method("fork")
        try:
            Scalene.process_args(args)
            progs = None
            exit_status = 0
            try:
                # Look for something ending in '.py'. Treat the first one as our executable.
                progs = [x for x in sys.argv if re.match(".*\.py$", x)]
                # Just in case that didn't work, try sys.argv[0] and __file__.
                with contextlib.suppress(Exception):
                    progs.append(sys.argv[0])
                    progs.append(__file__)
                if not progs:
                    raise FileNotFoundError
                with open(progs[0], "rb") as prog_being_profiled:
                    # Read in the code and compile it.
                    try:
                        code = compile(
                            prog_being_profiled.read(),
                            progs[0],
                            "exec",
                        )
                    except SyntaxError:
                        traceback.print_exc()
                        sys.exit(1)
                    # Push the program's path.
                    program_path = os.path.dirname(os.path.abspath(progs[0]))
                    sys.path.insert(0, program_path)
                    if len(args.program_path) > 0:
                        Scalene.__program_path = os.path.abspath(
                            args.program_path
                        )
                    else:
                        Scalene.__program_path = program_path
                    # Grab local and global variables.
                    if not Scalene.__args.cpu_only:
                        from scalene import pywhere

                        pywhere.register_files_to_profile(
                            list(Scalene.__files_to_profile.keys()),
                            Scalene.__program_path,
                            Scalene.__args.profile_all,
                        )

                    import __main__

                    the_locals = __main__.__dict__
                    the_globals = __main__.__dict__
                    # Splice in the name of the file being executed instead of the profiler.
                    the_globals["__file__"] = os.path.abspath(progs[0])
                    # Some mysterious module foo to make this work the same with -m as with `scalene`.
                    the_globals["__spec__"] = None
                    # Do a GC before we start.
                    gc.collect()
                    # Start the profiler.
                    profiler = Scalene(args, Filename(progs[0]))
                    try:
                        # We exit with this status (returning error code as appropriate).
                        exit_status = profiler.profile_code(
                            code, the_locals, the_globals
                        )
                        sys.exit(exit_status)
                    except StopJupyterExecution:
                        # Running in Jupyter notebooks
                        pass
                    except AttributeError:
                        # don't let the handler below mask programming errors
                        raise
                    except Exception as ex:
                        template = "Scalene: An exception of type {0} occurred. Arguments:\n{1!r}"
                        message = template.format(type(ex).__name__, ex.args)
                        print(message)
                        print(traceback.format_exc())
            except (FileNotFoundError, IOError):
                if progs:
                    print("Scalene: could not find input file " + progs[0])
                else:
                    print("Scalene: no input file specified.")
                sys.exit(1)
        except SystemExit:
            pass
        except StopJupyterExecution:
            pass
        except Exception:
            print("Scalene failed to initialize.\n" + traceback.format_exc())
            sys.exit(1)
        finally:
            with contextlib.suppress(Exception):
                Scalene.__malloc_mapfile.close()
                Scalene.__memcpy_mapfile.close()
                if not Scalene.__is_child:
                    Scalene.cleanup_files()
            sys.exit(exit_status)


if __name__ == "__main__":
    Scalene.main()<|MERGE_RESOLUTION|>--- conflicted
+++ resolved
@@ -369,11 +369,7 @@
         Scalene.timer_signals = True
         while Scalene.timer_signals:
             time.sleep(Scalene.__args.cpu_sampling_rate)
-<<<<<<< HEAD
             Scalene.__orig_raise_signal(Scalene.__signals.cpu_signal)
-=======
-            signal.raise_signal(Scalene.__signals.cpu_signal, in_scalene=True)
->>>>>>> 411e71dc
 
     @staticmethod
     def start_signal_queues() -> None:
